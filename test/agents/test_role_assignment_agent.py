# =========== Copyright 2023 @ CAMEL-AI.org. All Rights Reserved. ===========
# Licensed under the Apache License, Version 2.0 (the “License”);
# you may not use this file except in compliance with the License.
# You may obtain a copy of the License at
#
#     http://www.apache.org/licenses/LICENSE-2.0
#
# Unless required by applicable law or agreed to in writing, software
# distributed under the License is distributed on an “AS IS” BASIS,
# WITHOUT WARRANTIES OR CONDITIONS OF ANY KIND, either express or implied.
# See the License for the specific language governing permissions and
# limitations under the License.
# =========== Copyright 2023 @ CAMEL-AI.org. All Rights Reserved. ===========
import pytest
from mock import patch

from camel.agents.chat_agent import ChatAgent, ChatAgentResponse
from camel.agents.multi_agent import MultiAgent
from camel.configs import ChatGPTConfig
from camel.messages import BaseMessage
from camel.types import ModelType, RoleType


@patch.object(ChatAgent, 'step')
@pytest.mark.parametrize("model_type", [None, ModelType.GPT_3_5_TURBO])
<<<<<<< HEAD
@pytest.mark.parametrize(
    "num_roles, role_names",
    [(
        1,
        ["Trading Strategist"],
    ), (2, ["Trading Strategist", "Data Scientist"]),
     (3, ["Trading Strategist", "Data Scientist", "Software Developer"])])
def test_multi_agent(mock_step, model_type, num_roles, role_names):
    mock_content = generate_mock_content(num_roles, role_names)
    mock_msg = BaseMessage(role_name="Role Assigner",
                           role_type=RoleType.ASSISTANT, meta_dict=None,
                           content=mock_content)
=======
@pytest.mark.parametrize("num_roles", [1, 2, 3])
def test_role_assignment_agent(mock_step, model_type, num_roles):
    mock_content = generate_mock_content(num_roles)
    mock_msg = BaseMessage(
        role_name="Role Assigner",
        role_type=RoleType.ASSISTANT,
        meta_dict=None,
        content=mock_content,
    )
>>>>>>> b924c99a

    # Mock the step function
    mock_step.return_value = ChatAgentResponse(
        msgs=[mock_msg], terminated=False, info={}
    )

    task_prompt = "Develop a trading bot for the stock market."
    model_config_description = ChatGPTConfig()

    # Construct role assignment agent
<<<<<<< HEAD
    role_description_agent = MultiAgent(model_type=model_type,
                                        model_config=model_config_description)
=======
    role_description_agent = RoleAssignmentAgent(
        model_type=model_type, model_config=model_config_description
    )
>>>>>>> b924c99a

    # Generate the role description dictionary based on the mock step function
    role_description_dict = role_description_agent.run_role_with_description(
        task_prompt=task_prompt, num_roles=num_roles)

    expected_dict = generate_expected_dict(num_roles, role_names)

    print(f"expected_dict:\n{expected_dict}")
    assert role_description_dict == expected_dict


# Generate mock content according to the number of roles and role names
def generate_mock_content(num_roles, role_names):
    if len(role_names) != num_roles:
        raise ValueError(f"Length of role_names ({len(role_names)}) "
                         f"does not equal to num_roles ({num_roles}).")
    role_descriptions = [
        "Design trading strategies.", "Analyze market data.",
        "Implement trading algorithms."
    ]
    roles_with_descriptions = [
<<<<<<< HEAD
        (role_name, role_desc)
        for role_name, role_desc in zip(role_names, role_descriptions)
=======
        ("Trading Strategist", "Design trading strategies. End."),
        ("Data Scientist", "Analyze market data. End."),
        ("Software Developer", "Implement trading algorithms. End."),
>>>>>>> b924c99a
    ]

    content = []
    for i in range(num_roles):
        role_name, role_desc = roles_with_descriptions[i]
        content.append(
            f"Domain expert {i + 1}: {role_name}\n"
<<<<<<< HEAD
            f"Associated competencies, characteristics, and duties:\n"
            f"{role_desc}\nEnd.")
=======
            f"Associated competencies, characteristics, duties and workflows: "
            f"{role_desc}. End."
        )
>>>>>>> b924c99a

    return "\n".join(content)


# Generate expected dictionary according to the number of roles and role names
def generate_expected_dict(num_roles, role_names):
    if len(role_names) != num_roles:
        raise ValueError(f"Length of role_names ({len(role_names)}) "
                         f"does not equal to num_roles ({num_roles}).")
    role_descriptions = [
        "Design trading strategies.", "Analyze market data.",
        "Implement trading algorithms."
    ]
    roles_with_descriptions = {
<<<<<<< HEAD
        role_name: role_desc
        for role_name, role_desc in zip(role_names, role_descriptions)
=======
        "Trading Strategist": "Design trading strategies.",
        "Data Scientist": "Analyze market data.",
        "Software Developer": "Implement trading algorithms.",
>>>>>>> b924c99a
    }

    return {
        key: roles_with_descriptions[key]
        for key in list(roles_with_descriptions.keys())[:num_roles]
    }<|MERGE_RESOLUTION|>--- conflicted
+++ resolved
@@ -23,30 +23,25 @@
 
 @patch.object(ChatAgent, 'step')
 @pytest.mark.parametrize("model_type", [None, ModelType.GPT_3_5_TURBO])
-<<<<<<< HEAD
 @pytest.mark.parametrize(
     "num_roles, role_names",
-    [(
-        1,
-        ["Trading Strategist"],
-    ), (2, ["Trading Strategist", "Data Scientist"]),
-     (3, ["Trading Strategist", "Data Scientist", "Software Developer"])])
+    [
+        (
+            1,
+            ["Trading Strategist"],
+        ),
+        (2, ["Trading Strategist", "Data Scientist"]),
+        (3, ["Trading Strategist", "Data Scientist", "Software Developer"]),
+    ],
+)
 def test_multi_agent(mock_step, model_type, num_roles, role_names):
     mock_content = generate_mock_content(num_roles, role_names)
-    mock_msg = BaseMessage(role_name="Role Assigner",
-                           role_type=RoleType.ASSISTANT, meta_dict=None,
-                           content=mock_content)
-=======
-@pytest.mark.parametrize("num_roles", [1, 2, 3])
-def test_role_assignment_agent(mock_step, model_type, num_roles):
-    mock_content = generate_mock_content(num_roles)
     mock_msg = BaseMessage(
         role_name="Role Assigner",
         role_type=RoleType.ASSISTANT,
         meta_dict=None,
         content=mock_content,
     )
->>>>>>> b924c99a
 
     # Mock the step function
     mock_step.return_value = ChatAgentResponse(
@@ -57,18 +52,14 @@
     model_config_description = ChatGPTConfig()
 
     # Construct role assignment agent
-<<<<<<< HEAD
-    role_description_agent = MultiAgent(model_type=model_type,
-                                        model_config=model_config_description)
-=======
-    role_description_agent = RoleAssignmentAgent(
+    role_description_agent = MultiAgent(
         model_type=model_type, model_config=model_config_description
     )
->>>>>>> b924c99a
 
     # Generate the role description dictionary based on the mock step function
     role_description_dict = role_description_agent.run_role_with_description(
-        task_prompt=task_prompt, num_roles=num_roles)
+        task_prompt=task_prompt, num_roles=num_roles
+    )
 
     expected_dict = generate_expected_dict(num_roles, role_names)
 
@@ -79,21 +70,18 @@
 # Generate mock content according to the number of roles and role names
 def generate_mock_content(num_roles, role_names):
     if len(role_names) != num_roles:
-        raise ValueError(f"Length of role_names ({len(role_names)}) "
-                         f"does not equal to num_roles ({num_roles}).")
+        raise ValueError(
+            f"Length of role_names ({len(role_names)}) "
+            f"does not equal to num_roles ({num_roles})."
+        )
     role_descriptions = [
-        "Design trading strategies.", "Analyze market data.",
-        "Implement trading algorithms."
+        "Design trading strategies.",
+        "Analyze market data.",
+        "Implement trading algorithms.",
     ]
     roles_with_descriptions = [
-<<<<<<< HEAD
         (role_name, role_desc)
         for role_name, role_desc in zip(role_names, role_descriptions)
-=======
-        ("Trading Strategist", "Design trading strategies. End."),
-        ("Data Scientist", "Analyze market data. End."),
-        ("Software Developer", "Implement trading algorithms. End."),
->>>>>>> b924c99a
     ]
 
     content = []
@@ -101,14 +89,9 @@
         role_name, role_desc = roles_with_descriptions[i]
         content.append(
             f"Domain expert {i + 1}: {role_name}\n"
-<<<<<<< HEAD
             f"Associated competencies, characteristics, and duties:\n"
-            f"{role_desc}\nEnd.")
-=======
-            f"Associated competencies, characteristics, duties and workflows: "
-            f"{role_desc}. End."
+            f"{role_desc}\nEnd."
         )
->>>>>>> b924c99a
 
     return "\n".join(content)
 
@@ -116,21 +99,18 @@
 # Generate expected dictionary according to the number of roles and role names
 def generate_expected_dict(num_roles, role_names):
     if len(role_names) != num_roles:
-        raise ValueError(f"Length of role_names ({len(role_names)}) "
-                         f"does not equal to num_roles ({num_roles}).")
+        raise ValueError(
+            f"Length of role_names ({len(role_names)}) "
+            f"does not equal to num_roles ({num_roles})."
+        )
     role_descriptions = [
-        "Design trading strategies.", "Analyze market data.",
-        "Implement trading algorithms."
+        "Design trading strategies.",
+        "Analyze market data.",
+        "Implement trading algorithms.",
     ]
     roles_with_descriptions = {
-<<<<<<< HEAD
         role_name: role_desc
         for role_name, role_desc in zip(role_names, role_descriptions)
-=======
-        "Trading Strategist": "Design trading strategies.",
-        "Data Scientist": "Analyze market data.",
-        "Software Developer": "Implement trading algorithms.",
->>>>>>> b924c99a
     }
 
     return {

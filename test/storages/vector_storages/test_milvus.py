--- conflicted
+++ resolved
@@ -159,102 +159,6 @@
     assert status2.vector_count == 0
 
 
-<<<<<<< HEAD
-def setup_mock_storage_for_search(
-    mock_storage, vectors, query_result_id, payload
-):
-    mock_query_result = MagicMock()
-    mock_query_result.record.id = query_result_id
-    mock_query_result.record.payload = payload
-    mock_storage.search.return_value = [mock_query_result]
-    mock_storage.add(vectors)
-    mock_storage.status.return_value = MagicMock(vector_count=0)
-
-
-def test_search_method(mock_milvus_storage):
-    # Use both mocked storages for testing search with more data
-    mock_storage1, mock_storage2 = mock_milvus_storage
-
-    # Setup multiple vector records for database 1
-    vectors1 = [
-        VectorRecord(
-            vector=[0.5, 0.5, 0.5, 0.5],
-            payload={"category": "fruit", "color": "red", "message": "apple"},
-        ),
-        VectorRecord(
-            vector=[0.6, 0.6, 0.6, 0.6],
-            payload={"category": "fruit", "color": "red", "message": "cherry"},
-        ),
-        VectorRecord(
-            vector=[0.7, 0.7, 0.7, 0.7],
-            payload={"category": "fruit", "color": "green", "message": "pear"},
-        ),
-    ]
-    setup_mock_storage_for_search(
-        mock_storage1, vectors1, vectors1[0].id, vectors1[0].payload
-    )
-
-    # Setup multiple vector records for database 2
-    vectors2 = [
-        VectorRecord(
-            vector=[-0.5, -0.5, -0.5, -0.5],
-            payload={
-                "category": "fruit",
-                "color": "red",
-                "message": "strawberry",
-            },
-        ),
-        VectorRecord(
-            vector=[-0.6, -0.6, -0.6, -0.6],
-            payload={
-                "category": "fruit",
-                "color": "red",
-                "message": "raspberry",
-            },
-        ),
-        VectorRecord(
-            vector=[-0.7, -0.7, -0.7, -0.7],
-            payload={
-                "category": "fruit",
-                "color": "yellow",
-                "message": "banana",
-            },
-        ),
-    ]
-    setup_mock_storage_for_search(
-        mock_storage2, vectors2, vectors2[0].id, vectors2[0].payload
-    )
-
-    # Assert add method was called correctly
-    mock_storage1.add.assert_called_once_with(vectors1)
-    mock_storage2.add.assert_called_once_with(vectors2)
-
-    search_query1 = VectorDBSearch(
-        payload_filter={"category": "fruit", "color": "red"}, top_k=1
-    )
-    search_query2 = VectorDBSearch(
-        payload_filter={"color": "yellow", "message": "banana"}, top_k=1
-    )
-    # Call the search method on both storages
-    search_results1 = mock_storage1.search(search_query1)
-    search_results2 = mock_storage2.search(search_query2)
-
-    assert len(search_results1) == 1
-    assert search_results1[0].record.id == vectors1[0].id
-    assert search_results1[0].record.payload == {
-        "category": "fruit",
-        "color": "red",
-        "message": "apple",
-    }
-
-    assert len(search_results2) == 1
-    assert search_results2[0].record.id == vectors2[0].id
-    assert search_results2[0].record.payload == {
-        "category": "fruit",
-        "color": "red",
-        "message": "strawberry",
-    }
-=======
 def test_milvus_return_multiple_results(milvus_test_setup):
     r"""Test that Milvus returns multiple results (top_k > 1)
 
@@ -347,5 +251,4 @@
     assert call_args['collection_name'] == "test_collection"
     assert (
         call_args['limit'] == 3
-    )  # Even though limit=3, the buggy version only returns the first result
->>>>>>> d95cf864
+    )  # Even though limit=3, the buggy version only returns the first result
--- conflicted
+++ resolved
@@ -16,11 +16,8 @@
 from .critic_agent import CriticAgent
 from .embodied_agent import EmbodiedAgent
 from .knowledge_graph_agent import KnowledgeGraphAgent
-<<<<<<< HEAD
 from .mcp_agent import MCPAgent
-=======
 from .repo_agent import RepoAgent
->>>>>>> 3e7d2f57
 from .role_assignment_agent import RoleAssignmentAgent
 from .search_agent import SearchAgent
 from .task_agent import (
@@ -46,9 +43,7 @@
     'RoleAssignmentAgent',
     'SearchAgent',
     'KnowledgeGraphAgent',
-<<<<<<< HEAD
     'MCPAgent',
-=======
     'RepoAgent',
->>>>>>> 3e7d2f57
+
 ]
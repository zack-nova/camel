# ========= Copyright 2023-2024 @ CAMEL-AI.org. All Rights Reserved. =========
# Licensed under the Apache License, Version 2.0 (the "License");
# you may not use this file except in compliance with the License.
# You may obtain a copy of the License at
#
#     http://www.apache.org/licenses/LICENSE-2.0
#
# Unless required by applicable law or agreed to in writing, software
# distributed under the License is distributed on an "AS IS" BASIS,
# WITHOUT WARRANTIES OR CONDITIONS OF ANY KIND, either express or implied.
# See the License for the specific language governing permissions and
# limitations under the License.
# ========= Copyright 2023-2024 @ CAMEL-AI.org. All Rights Reserved. =========
from __future__ import annotations

import json
from typing import Dict, List, Optional

from colorama import Fore

from camel.agents.chat_agent import ChatAgent
from camel.messages.base import BaseMessage
from camel.societies import RolePlaying
from camel.societies.workforce.prompts import (
    ROLEPLAY_PROCESS_TASK_PROMPT,
    ROLEPLAY_SUMMARIZE_PROMPT,
)
from camel.societies.workforce.utils import TaskResult
from camel.societies.workforce.worker import Worker
from camel.tasks.task import Task, TaskState
from camel.utils import print_text_animated


class RolePlayingWorker(Worker):
    r"""A worker node that contains a role playing.

    Args:
        description (str): Description of the node.
        assistant_role_name (str): The role name of the assistant agent.
        user_role_name (str): The role name of the user agent.
        assistant_agent_kwargs (Optional[Dict], optional): The keyword
            arguments to initialize the assistant agent in the role playing,
            like the model name, etc. Defaults to None.
        user_agent_kwargs (Optional[Dict], optional): The keyword arguments to
            initialize the user agent in the role playing, like the model name,
            etc. Defaults to None.
        chat_turn_limit (int, optional): The maximum number of chat turns in
            the role playing. Defaults to 3.
    """

    def __init__(
        self,
        description: str,
        assistant_role_name: str,
        user_role_name: str,
        assistant_agent_kwargs: Optional[Dict] = None,
        user_agent_kwargs: Optional[Dict] = None,
        chat_turn_limit: int = 3,
    ) -> None:
        super().__init__(description)
        summ_sys_msg = BaseMessage.make_assistant_message(
            role_name="Summarizer",
            content="You are a good summarizer. You will be presented with "
            "scenarios where an assistant and a user with specific roles "
            "are trying to solve a task. Your job is summarizing the result "
            "of the task based on the chat history.",
        )
        self.summarize_agent = ChatAgent(summ_sys_msg)
        self.chat_turn_limit = chat_turn_limit
        self.assistant_role_name = assistant_role_name
        self.user_role_name = user_role_name
        self.assistant_agent_kwargs = assistant_agent_kwargs
        self.user_agent_kwargs = user_agent_kwargs

    async def _process_task(
        self, task: Task, dependencies: List[Task]
    ) -> TaskState:
        r"""Processes a task leveraging its dependencies through role-playing.

        This method orchestrates a role-playing session between an AI
        assistant and an AI user to process a given task. It initiates with a
        generated prompt based on the task and its dependencies, conducts a
        dialogue up to a specified chat turn limit, and then summarizes the
        dialogue to determine the task's outcome.

        Args:
            task (Task): The task object to be processed, containing necessary
                details like content and type.
            dependencies (List[Task]): A list of task objects that the current
                task depends on.

        Returns:
            TaskState: `TaskState.DONE` if processed successfully, otherwise
                `TaskState.FAILED`.
        """
        dependency_tasks_info = self._get_dep_tasks_info(dependencies)
        prompt = ROLEPLAY_PROCESS_TASK_PROMPT.format(
            content=task.content,
            dependency_task_info=dependency_tasks_info,
            additional_info=task.additional_info,
        )
        role_play_session = RolePlaying(
            assistant_role_name=self.assistant_role_name,
            user_role_name=self.user_role_name,
            assistant_agent_kwargs=self.assistant_agent_kwargs,
            user_agent_kwargs=self.user_agent_kwargs,
            task_prompt=prompt,
            with_task_specify=False,
        )
        n = 0
        input_msg = role_play_session.init_chat()
        chat_history = []
        while n < self.chat_turn_limit:
            n += 1
            assistant_response, user_response = role_play_session.step(
                input_msg
            )

            if assistant_response.terminated:
                reason = assistant_response.info['termination_reasons']
                print(
                    f"{Fore.GREEN}AI Assistant terminated. Reason: "
                    f"{reason}.{Fore.RESET}"
                )
                break

            if user_response.terminated:
                reason = user_response.info['termination_reasons']
                print(
                    f"{Fore.GREEN}AI User terminated. Reason: {reason}."
                    f"{Fore.RESET}"
                )
                break

            print_text_animated(
                f"{Fore.BLUE}AI User:\n\n{user_response.msg.content.text}"
                f"{Fore.RESET}\n",
                delay=0.005,
            )
            chat_history.append(f"AI User: {user_response.msg.content.text}")

            print_text_animated(
                f"{Fore.GREEN}AI Assistant:{Fore.RESET}", delay=0.005
            )

            for func_record in assistant_response.info['tool_calls']:
                print(func_record)

            print_text_animated(
                f"\n{Fore.GREEN}{assistant_response.msg.content.text}"
                f"{Fore.RESET}\n",
                delay=0.005,
            )
            chat_history.append(
                f"AI Assistant: {assistant_response.msg.content.text}"
            )

            if "CAMEL_TASK_DONE" in user_response.msg.content.text:
                break

            input_msg = assistant_response.msg

        chat_history_str = "\n".join(chat_history)
        prompt = ROLEPLAY_SUMMARIZE_PROMPT.format(
            user_role=self.user_role_name,
            assistant_role=self.assistant_role_name,
            content=task.content,
            chat_history=chat_history_str,
            additional_info=task.additional_info,
        )
        response = self.summarize_agent.step(
            prompt, response_format=TaskResult
        )
<<<<<<< HEAD
        response = self.summarize_agent.step(req, response_format=TaskResult)
        result_dict = json.loads(response.msg.content.text)
=======
        result_dict = json.loads(response.msg.content)
>>>>>>> ad14a383
        task_result = TaskResult(**result_dict)
        task.result = task_result.content

        print(f"Task result: {task.result}\n")
        return TaskState.DONE<|MERGE_RESOLUTION|>--- conflicted
+++ resolved
@@ -171,12 +171,7 @@
         response = self.summarize_agent.step(
             prompt, response_format=TaskResult
         )
-<<<<<<< HEAD
-        response = self.summarize_agent.step(req, response_format=TaskResult)
         result_dict = json.loads(response.msg.content.text)
-=======
-        result_dict = json.loads(response.msg.content)
->>>>>>> ad14a383
         task_result = TaskResult(**result_dict)
         task.result = task_result.content
 

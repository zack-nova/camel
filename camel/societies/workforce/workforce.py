# ========= Copyright 2023-2024 @ CAMEL-AI.org. All Rights Reserved. =========
# Licensed under the Apache License, Version 2.0 (the "License");
# you may not use this file except in compliance with the License.
# You may obtain a copy of the License at
#
#     http://www.apache.org/licenses/LICENSE-2.0
#
# Unless required by applicable law or agreed to in writing, software
# distributed under the License is distributed on an "AS IS" BASIS,
# WITHOUT WARRANTIES OR CONDITIONS OF ANY KIND, either express or implied.
# See the License for the specific language governing permissions and
# limitations under the License.
# ========= Copyright 2023-2024 @ CAMEL-AI.org. All Rights Reserved. =========
from __future__ import annotations

import asyncio
import json
import logging
from collections import deque
from typing import Deque, Dict, List, Optional

from colorama import Fore

from camel.agents import ChatAgent
from camel.configs import ChatGPTConfig
from camel.messages.base import BaseMessage
from camel.models import ModelFactory
from camel.societies.workforce.base import BaseNode
from camel.societies.workforce.prompts import (
    ASSIGN_TASK_PROMPT,
    CREATE_NODE_PROMPT,
    WF_TASK_DECOMPOSE_PROMPT,
)
from camel.societies.workforce.role_playing_worker import RolePlayingWorker
from camel.societies.workforce.single_agent_worker import SingleAgentWorker
from camel.societies.workforce.task_channel import TaskChannel
from camel.societies.workforce.utils import (
    TaskAssignResult,
    WorkerConf,
    check_if_running,
)
from camel.societies.workforce.worker import Worker
from camel.tasks.task import Task, TaskState
from camel.toolkits import GoogleMapsToolkit, SearchToolkit, WeatherToolkit
from camel.types import ModelPlatformType, ModelType

logger = logging.getLogger(__name__)


class Workforce(BaseNode):
    r"""A system where multiple workder nodes (agents) cooperate together
    to solve tasks. It can assign tasks to workder nodes and also take
    strategies such as create new worker, decompose tasks, etc. to handle
    situations when the task fails.

    Args:
        description (str): Description of the node.
        children (Optional[List[BaseNode]], optional): List of child nodes
            under this node. Each child node can be a worker node or
            another workforce node. (default: :obj:`None`)
        coordinator_agent_kwargs (Optional[Dict], optional): Keyword
            arguments for the coordinator agent, e.g. `model`, `api_key`,
            `tools`, etc. (default: :obj:`None`)
        task_agent_kwargs (Optional[Dict], optional): Keyword arguments for
            the task agent, e.g. `model`, `api_key`, `tools`, etc.
            (default: :obj:`None`)
        new_worker_agent_kwargs (Optional[Dict]): Default keyword arguments
            for the worker agent that will be created during runtime to
            handle failed tasks, e.g. `model`, `api_key`, `tools`, etc.
            (default: :obj:`None`)
    """

    def __init__(
        self,
        description: str,
        children: Optional[List[BaseNode]] = None,
        coordinator_agent_kwargs: Optional[Dict] = None,
        task_agent_kwargs: Optional[Dict] = None,
        new_worker_agent_kwargs: Optional[Dict] = None,
    ) -> None:
        super().__init__(description)
        self._child_listening_tasks: Deque[asyncio.Task] = deque()
        self._children = children or []
        self.new_worker_agent_kwargs = new_worker_agent_kwargs

        coord_agent_sys_msg = BaseMessage.make_assistant_message(
            role_name="Workforce Manager",
            content="You are coordinating a group of workers. A worker can be "
            "a group of agents or a single agent. Each worker is "
            "created to solve a specific kind of task. Your job "
            "includes assigning tasks to a existing worker, creating "
            "a new worker for a task, etc.",
        )
        self.coordinator_agent = ChatAgent(
            coord_agent_sys_msg, **(coordinator_agent_kwargs or {})
        )

        task_sys_msg = BaseMessage.make_assistant_message(
            role_name="Task Planner",
            content="You are going to compose and decompose tasks.",
        )
        self.task_agent = ChatAgent(task_sys_msg, **(task_agent_kwargs or {}))

        # If there is one, will set by the workforce class wrapping this
        self._task: Optional[Task] = None
        self._pending_tasks: Deque[Task] = deque()

    def __repr__(self):
        return f"Workforce {self.node_id} ({self.description})"

    def _decompose_task(self, task: Task) -> List[Task]:
        r"""Decompose the task into subtasks. This method will also set the
        relationship between the task and its subtasks.

        Returns:
            List[Task]: The subtasks.
        """
        decompose_prompt = WF_TASK_DECOMPOSE_PROMPT.format(
            content=task.content,
            child_nodes_info=self._get_child_nodes_info(),
            additional_info=task.additional_info,
        )
        self.task_agent.reset()
        subtasks = task.decompose(self.task_agent, decompose_prompt)
        task.subtasks = subtasks
        for subtask in subtasks:
            subtask.parent = task

        return subtasks

    @check_if_running(False)
    def process_task(self, task: Task) -> Task:
        r"""The main entry point for the workforce to process a task. It will
        start the workforce and all the child nodes under it, process the
        task provided and return the updated task.

        Args:
            task (Task): The task to be processed.

        Returns:
            Task: The updated task.
        """
        self.reset()
        self._task = task
        task.state = TaskState.FAILED
        self._pending_tasks.append(task)
        # The agent tend to be overconfident on the whole task, so we
        # decompose the task into subtasks first
        subtasks = self._decompose_task(task)
        self._pending_tasks.extendleft(reversed(subtasks))
        self.set_channel(TaskChannel())

        asyncio.run(self.start())

        return task

    @check_if_running(False)
    def add_single_agent_worker(
        self, description: str, worker: ChatAgent
    ) -> Workforce:
        r"""Add a worker node to the workforce that uses a single agent.

        Args:
            description (str): Description of the worker node.
            worker (ChatAgent): The agent to be added.

        Returns:
            Workforce: The workforce node itself.
        """
        worker_node = SingleAgentWorker(description, worker)
        self._children.append(worker_node)
        return self

    @check_if_running(False)
    def add_role_playing_worker(
        self,
        description: str,
        assistant_role_name: str,
        user_role_name: str,
        assistant_agent_kwargs: Optional[Dict] = None,
        user_agent_kwargs: Optional[Dict] = None,
        chat_turn_limit: int = 3,
    ) -> Workforce:
        r"""Add a worker node to the workforce that uses `RolePlaying` system.

        Args:
            description (str): Description of the node.
            assistant_role_name (str): The role name of the assistant agent.
            user_role_name (str): The role name of the user agent.
            assistant_agent_kwargs (Optional[Dict], optional): The keyword
                arguments to initialize the assistant agent in the role
                playing, like the model name, etc. Defaults to `None`.
            user_agent_kwargs (Optional[Dict], optional): The keyword arguments
                to initialize the user agent in the role playing, like the
                model name, etc. Defaults to `None`.
            chat_turn_limit (int, optional): The maximum number of chat turns
                in the role playing. Defaults to 3.

        Returns:
            Workforce: The workforce node itself.
        """
        worker_node = RolePlayingWorker(
            description,
            assistant_role_name,
            user_role_name,
            assistant_agent_kwargs,
            user_agent_kwargs,
            chat_turn_limit,
        )
        self._children.append(worker_node)
        return self

    @check_if_running(False)
    def add_workforce(self, workforce: Workforce) -> Workforce:
        r"""Add a workforce node to the workforce.

        Args:
            workforce (Workforce): The workforce node to be added.

        Returns:
            Workforce: The workforce node itself.
        """
        self._children.append(workforce)
        return self

    @check_if_running(False)
    def reset(self) -> None:
        r"""Reset the workforce and all the child nodes under it. Can only
        be called when the workforce is not running."""
        super().reset()
        self._task = None
        self._pending_tasks.clear()
        self._child_listening_tasks.clear()
        self.coordinator_agent.reset()
        self.task_agent.reset()
        for child in self._children:
            child.reset()

    @check_if_running(False)
    def set_channel(self, channel: TaskChannel) -> None:
        r"""Set the channel for the node and all the child nodes under it."""
        self._channel = channel
        for child in self._children:
            child.set_channel(channel)

    def _get_child_nodes_info(self) -> str:
        r"""Get the information of all the child nodes under this node."""
        info = ""
        for child in self._children:
            if isinstance(child, Workforce):
                additional_info = "A Workforce node"
            elif isinstance(child, SingleAgentWorker):
                additional_info = "tools: " + (
                    ", ".join(child.worker.tool_dict.keys())
                )
            elif isinstance(child, RolePlayingWorker):
                additional_info = "A Role playing node"
            else:
                additional_info = "Unknown node"
            info += (
                f"<{child.node_id}>:<{child.description}>:<"
                f"{additional_info}>\n"
            )
        return info

    def _find_assignee(
        self,
        task: Task,
    ) -> str:
        r"""Assigns a task to a worker node with the best capability.

        Parameters:
            task (Task): The task to be assigned.

        Returns:
            str: ID of the worker node to be assigned.
        """
        self.coordinator_agent.reset()
        prompt = ASSIGN_TASK_PROMPT.format(
            content=task.content,
            child_nodes_info=self._get_child_nodes_info(),
            additional_info=task.additional_info,
        )

        response = self.coordinator_agent.step(
            prompt, response_format=TaskAssignResult
        )
        result_dict = json.loads(response.msg.content.text)
        task_assign_result = TaskAssignResult(**result_dict)
        return task_assign_result.assignee_id

    async def _post_task(self, task: Task, assignee_id: str) -> None:
        await self._channel.post_task(task, self.node_id, assignee_id)

    async def _post_dependency(self, dependency: Task) -> None:
        await self._channel.post_dependency(dependency, self.node_id)

    def _create_worker_node_for_task(self, task: Task) -> Worker:
        r"""Creates a new worker node for a given task and add it to the
        children list of this node. This is one of the actions that
        the coordinator can take when a task has failed.

        Args:
            task (Task): The task for which the worker node is created.

        Returns:
            Worker: The created worker node.
        """
        prompt = CREATE_NODE_PROMPT.format(
            content=task.content,
            child_nodes_info=self._get_child_nodes_info(),
            additional_info=task.additional_info,
        )
        response = self.coordinator_agent.step(
            prompt, response_format=WorkerConf
        )
<<<<<<< HEAD
        response = self.coordinator_agent.step(req, response_format=WorkerConf)
        result_dict = json.loads(response.msg.content.text)
=======
        result_dict = json.loads(response.msg.content)
>>>>>>> ad14a383
        new_node_conf = WorkerConf(**result_dict)

        new_agent = self._create_new_agent(
            new_node_conf.role,
            new_node_conf.sys_msg,
        )

        new_node = SingleAgentWorker(
            description=new_node_conf.description,
            worker=new_agent,
        )
        new_node.set_channel(self._channel)

        print(f"{Fore.CYAN}{new_node} created.{Fore.RESET}")

        self._children.append(new_node)
        self._child_listening_tasks.append(
            asyncio.create_task(new_node.start())
        )
        return new_node

    def _create_new_agent(self, role: str, sys_msg: str) -> ChatAgent:
        worker_sys_msg = BaseMessage.make_assistant_message(
            role_name=role,
            content=sys_msg,
        )

        if self.new_worker_agent_kwargs is not None:
            return ChatAgent(worker_sys_msg, **self.new_worker_agent_kwargs)

        # Default tools for a new agent
        function_list = [
            *SearchToolkit().get_tools(),
            *WeatherToolkit().get_tools(),
            *GoogleMapsToolkit().get_tools(),
        ]

        model_config_dict = ChatGPTConfig(
            tools=function_list,
            temperature=0.0,
        ).as_dict()

        model = ModelFactory.create(
            model_platform=ModelPlatformType.DEFAULT,
            model_type=ModelType.DEFAULT,
            model_config_dict=model_config_dict,
        )

        return ChatAgent(worker_sys_msg, model=model, tools=function_list)  # type: ignore[arg-type]

    async def _get_returned_task(self) -> Task:
        r"""Get the task that's published by this node and just get returned
        from the assignee.
        """
        return await self._channel.get_returned_task_by_publisher(self.node_id)

    async def _post_ready_tasks(self) -> None:
        r"""Send all the pending tasks that have all the dependencies met to
        the channel, or directly return if there is none. For now, we will
        directly send the first task in the pending list because all the tasks
        are linearly dependent."""

        if not self._pending_tasks:
            return

        ready_task = self._pending_tasks[0]

        # If the task has failed previously, just compose and send the task
        # to the channel as a dependency
        if ready_task.state == TaskState.FAILED:
            # TODO: the composing of tasks seems not work very well
            self.task_agent.reset()
            ready_task.compose(self.task_agent)
            # Remove the subtasks from the channel
            for subtask in ready_task.subtasks:
                await self._channel.remove_task(subtask.id)
            # Send the task to the channel as a dependency
            await self._post_dependency(ready_task)
            self._pending_tasks.popleft()
            # Try to send the next task in the pending list
            await self._post_ready_tasks()
        else:
            # Directly post the task to the channel if it's a new one
            # Find a node to assign the task
            assignee_id = self._find_assignee(task=ready_task)
            await self._post_task(ready_task, assignee_id)

    async def _handle_failed_task(self, task: Task) -> bool:
        if task.failure_count >= 3:
            return True
        task.failure_count += 1
        # Remove the failed task from the channel
        await self._channel.remove_task(task.id)
        if task.get_depth() >= 3:
            # Create a new worker node and reassign
            assignee = self._create_worker_node_for_task(task)
            await self._post_task(task, assignee.node_id)
        else:
            subtasks = self._decompose_task(task)
            # Insert packets at the head of the queue
            self._pending_tasks.extendleft(reversed(subtasks))
            await self._post_ready_tasks()
        return False

    async def _handle_completed_task(self, task: Task) -> None:
        # archive the packet, making it into a dependency
        self._pending_tasks.popleft()
        await self._channel.archive_task(task.id)
        await self._post_ready_tasks()

    @check_if_running(False)
    async def _listen_to_channel(self) -> None:
        r"""Continuously listen to the channel, post task to the channel and
        track the status of posted tasks.
        """

        self._running = True
        logger.info(f"Workforce {self.node_id} started.")

        await self._post_ready_tasks()

        while self._task is None or self._pending_tasks:
            returned_task = await self._get_returned_task()
            if returned_task.state == TaskState.DONE:
                await self._handle_completed_task(returned_task)
            elif returned_task.state == TaskState.FAILED:
                halt = await self._handle_failed_task(returned_task)
                if not halt:
                    continue
                print(
                    f"{Fore.RED}Task {returned_task.id} has failed "
                    f"for 3 times, halting the workforce.{Fore.RESET}"
                )
                break
            elif returned_task.state == TaskState.OPEN:
                # TODO: multi-layer workforce
                pass
            else:
                raise ValueError(
                    f"Task {returned_task.id} has an unexpected state."
                )

        # shut down the whole workforce tree
        self.stop()

    @check_if_running(False)
    async def start(self) -> None:
        r"""Start itself and all the child nodes under it."""
        for child in self._children:
            child_listening_task = asyncio.create_task(child.start())
            self._child_listening_tasks.append(child_listening_task)
        await self._listen_to_channel()

    @check_if_running(True)
    def stop(self) -> None:
        r"""Stop all the child nodes under it. The node itself will be stopped
        by its parent node.
        """
        for child in self._children:
            child.stop()
        for child_task in self._child_listening_tasks:
            child_task.cancel()
        self._running = False<|MERGE_RESOLUTION|>--- conflicted
+++ resolved
@@ -314,12 +314,7 @@
         response = self.coordinator_agent.step(
             prompt, response_format=WorkerConf
         )
-<<<<<<< HEAD
-        response = self.coordinator_agent.step(req, response_format=WorkerConf)
         result_dict = json.loads(response.msg.content.text)
-=======
-        result_dict = json.loads(response.msg.content)
->>>>>>> ad14a383
         new_node_conf = WorkerConf(**result_dict)
 
         new_agent = self._create_new_agent(

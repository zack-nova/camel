# ========= Copyright 2023-2024 @ CAMEL-AI.org. All Rights Reserved. =========
# Licensed under the Apache License, Version 2.0 (the "License");
# you may not use this file except in compliance with the License.
# You may obtain a copy of the License at
#
#     http://www.apache.org/licenses/LICENSE-2.0
#
# Unless required by applicable law or agreed to in writing, software
# distributed under the License is distributed on an "AS IS" BASIS,
# WITHOUT WARRANTIES OR CONDITIONS OF ANY KIND, either express or implied.
# See the License for the specific language governing permissions and
# limitations under the License.
# ========= Copyright 2023-2024 @ CAMEL-AI.org. All Rights Reserved. =========

import os
<<<<<<< HEAD
from typing import Any, Dict, List, Optional, Type, Union
=======
import warnings
from typing import Any, Dict, List, Optional, Union
>>>>>>> 9cceb01f

from openai import AsyncOpenAI, AsyncStream, OpenAI, Stream
from pydantic import BaseModel

from camel.configs import DEEPSEEK_API_PARAMS, DeepSeekConfig
from camel.messages import OpenAIMessage
from camel.models._utils import try_modify_message_with_format
from camel.models.base_model import BaseModelBackend
from camel.types import (
    ChatCompletion,
    ChatCompletionChunk,
    ModelType,
)
from camel.utils import BaseTokenCounter, OpenAITokenCounter, api_keys_required


class DeepSeekModel(BaseModelBackend):
    r"""DeepSeek API in a unified BaseModelBackend interface.

    Args:
        model_type (Union[ModelType, str]): Model for which a backend is
            created.
        model_config_dict (Optional[Dict[str, Any]], optional): A dictionary
            that will be fed into:obj:`openai.ChatCompletion.create()`. If
            :obj:`None`, :obj:`DeepSeekConfig().as_dict()` will be used.
            (default: :obj:`None`)
        api_key (Optional[str], optional): The API key for authenticating with
            the DeepSeek service. (default: :obj:`None`)
        url (Optional[str], optional): The url to the DeepSeek service.
            (default: :obj:`https://api.deepseek.com`)
        token_counter (Optional[BaseTokenCounter], optional): Token counter to
            use for the model. If not provided, :obj:`OpenAITokenCounter`
            will be used. (default: :obj:`None`)

    References:
        https://api-docs.deepseek.com/
    """

    @api_keys_required(
        [
            ("api_key", "DEEPSEEK_API_KEY"),
        ]
    )
    def __init__(
        self,
        model_type: Union[ModelType, str],
        model_config_dict: Optional[Dict[str, Any]] = None,
        api_key: Optional[str] = None,
        url: Optional[str] = None,
        token_counter: Optional[BaseTokenCounter] = None,
    ) -> None:
        if model_config_dict is None:
            model_config_dict = DeepSeekConfig().as_dict()
        api_key = api_key or os.environ.get("DEEPSEEK_API_KEY")
        url = url or os.environ.get(
            "DEEPSEEK_API_BASE_URL",
            "https://api.deepseek.com",
        )
        super().__init__(
            model_type, model_config_dict, api_key, url, token_counter
        )

        self._client = OpenAI(
            timeout=180,
            max_retries=3,
            api_key=self._api_key,
            base_url=self._url,
        )

        self._async_client = AsyncOpenAI(
            timeout=180,
            max_retries=3,
            api_key=self._api_key,
            base_url=self._url,
        )

    @property
    def token_counter(self) -> BaseTokenCounter:
        r"""Initialize the token counter for the model backend.

        Returns:
            BaseTokenCounter: The token counter following the model's
                tokenization style.
        """
        if not self._token_counter:
            self._token_counter = OpenAITokenCounter(
                model=ModelType.GPT_4O_MINI
            )
        return self._token_counter

    def _prepare_request(
        self,
        messages: List[OpenAIMessage],
        response_format: Optional[Type[BaseModel]],
        tools: Optional[List[Dict[str, Any]]],
    ) -> Dict[str, Any]:
        request_config = self.model_config_dict.copy()
        if tools:
            for tool in tools:
                function_dict = tool.get('function', {})
                function_dict.pop("strict", None)
            request_config["tools"] = tools
        elif response_format:
            try_modify_message_with_format(messages[-1], response_format)
            request_config["response_format"] = {"type": "json_object"}

        return request_config

    def _run(
        self,
        messages: List[OpenAIMessage],
        response_format: Optional[Type[BaseModel]] = None,
        tools: Optional[List[Dict[str, Any]]] = None,
    ) -> Union[ChatCompletion, Stream[ChatCompletionChunk]]:
        r"""Runs inference of DeepSeek chat completion.

        Args:
            messages (List[OpenAIMessage]): Message list with the chat history
                in OpenAI API format.

        Returns:
            Union[ChatCompletion, Stream[ChatCompletionChunk]]:
                `ChatCompletion` in the non-stream mode, or
                `Stream[ChatCompletionChunk]` in the stream mode.
        """
<<<<<<< HEAD
        request_config = self._prepare_request(
            messages, response_format, tools
        )
=======
        # deepseek reasoner has limitations
        # reference: https://api-docs.deepseek.com/guides/reasoning_model#api-parameters
        if self.model_type in [
            ModelType.DEEPSEEK_REASONER,
        ]:
            warnings.warn(
                "Warning: You are using an DeepSeek Reasoner model, "
                "which has certain limitations, reference: "
                "`https://api-docs.deepseek.com/guides/reasoning_model#api-parameters`.",
                UserWarning,
            )

            # Check and remove unsupported parameters and reset the fixed
            # parameters
            unsupported_keys = [
                "temperature",
                "top_p",
                "presence_penalty",
                "frequency_penalty",
                "logprobs",
                "top_logprobs",
                "tools",
            ]
            for key in unsupported_keys:
                if key in self.model_config_dict:
                    del self.model_config_dict[key]

>>>>>>> 9cceb01f
        response = self._client.chat.completions.create(
            messages=messages,
            model=self.model_type,
            **request_config,
        )
        return response

    async def _arun(
        self,
        messages: List[OpenAIMessage],
        response_format: Optional[Type[BaseModel]] = None,
        tools: Optional[List[Dict[str, Any]]] = None,
    ) -> Union[ChatCompletion, AsyncStream[ChatCompletionChunk]]:
        r"""Runs inference of DeepSeek chat completion.

        Args:
            messages (List[OpenAIMessage]): Message list with the chat history
                in OpenAI API format.

        Returns:
            Union[ChatCompletion, AsyncStream[ChatCompletionChunk]]:
                `ChatCompletion` in the non-stream mode, or
                `AsyncStream[ChatCompletionChunk]` in the stream mode.
        """
        request_config = self._prepare_request(
            messages, response_format, tools
        )
        response = await self._async_client.chat.completions.create(
            messages=messages,
            model=self.model_type,
            **request_config,
        )

        # Temporary solution to handle the case where
        # deepseek returns a reasoning_content
        if (
            self.model_type
            in [
                ModelType.DEEPSEEK_REASONER,
            ]
            and os.environ.get("GET_REASONING_CONTENT", "false").lower()
            == "true"
        ):
            reasoning_content = response.choices[0].message.reasoning_content
            combined_content = (
                response.choices[0].message.content
                + "\n\nBELOW IS THE REASONING CONTENT:\n\n"
                + (reasoning_content if reasoning_content else "")
            )

            response = ChatCompletion.construct(
                id=response.id,
                choices=[
                    dict(
                        index=response.choices[0].index,
                        message={
                            "role": response.choices[0].message.role,
                            "content": combined_content,
                            "tool_calls": None,
                        },
                        finish_reason=response.choices[0].finish_reason
                        if response.choices[0].finish_reason
                        else None,
                    )
                ],
                created=response.created,
                model=response.model,
                object="chat.completion",
                usage=response.usage,
            )

        return response

    def check_model_config(self):
        r"""Check whether the model configuration contains any
        unexpected arguments to DeepSeek API.

        Raises:
            ValueError: If the model configuration dictionary contains any
                unexpected arguments to DeepSeek API.
        """
        for param in self.model_config_dict:
            if param not in DEEPSEEK_API_PARAMS:
                raise ValueError(
                    f"Unexpected argument `{param}` is "
                    "input into DeepSeek model backend."
                )

    @property
    def stream(self) -> bool:
        r"""Returns whether the model is in stream mode, which sends partial
        results each time.

        Returns:
            bool: Whether the model is in stream mode.
        """
        return self.model_config_dict.get("stream", False)<|MERGE_RESOLUTION|>--- conflicted
+++ resolved
@@ -13,12 +13,8 @@
 # ========= Copyright 2023-2024 @ CAMEL-AI.org. All Rights Reserved. =========
 
 import os
-<<<<<<< HEAD
+import warnings
 from typing import Any, Dict, List, Optional, Type, Union
-=======
-import warnings
-from typing import Any, Dict, List, Optional, Union
->>>>>>> 9cceb01f
 
 from openai import AsyncOpenAI, AsyncStream, OpenAI, Stream
 from pydantic import BaseModel
@@ -33,6 +29,16 @@
     ModelType,
 )
 from camel.utils import BaseTokenCounter, OpenAITokenCounter, api_keys_required
+
+REASONSER_UNSUPPORTED_PARAMS = [
+    "temperature",
+    "top_p",
+    "presence_penalty",
+    "frequency_penalty",
+    "logprobs",
+    "top_logprobs",
+    "tools",
+]
 
 
 class DeepSeekModel(BaseModelBackend):
@@ -125,58 +131,44 @@
             try_modify_message_with_format(messages[-1], response_format)
             request_config["response_format"] = {"type": "json_object"}
 
-        return request_config
-
-    def _run(
-        self,
-        messages: List[OpenAIMessage],
-        response_format: Optional[Type[BaseModel]] = None,
-        tools: Optional[List[Dict[str, Any]]] = None,
-    ) -> Union[ChatCompletion, Stream[ChatCompletionChunk]]:
-        r"""Runs inference of DeepSeek chat completion.
-
-        Args:
-            messages (List[OpenAIMessage]): Message list with the chat history
-                in OpenAI API format.
-
-        Returns:
-            Union[ChatCompletion, Stream[ChatCompletionChunk]]:
-                `ChatCompletion` in the non-stream mode, or
-                `Stream[ChatCompletionChunk]` in the stream mode.
-        """
-<<<<<<< HEAD
-        request_config = self._prepare_request(
-            messages, response_format, tools
-        )
-=======
-        # deepseek reasoner has limitations
-        # reference: https://api-docs.deepseek.com/guides/reasoning_model#api-parameters
         if self.model_type in [
             ModelType.DEEPSEEK_REASONER,
         ]:
             warnings.warn(
                 "Warning: You are using an DeepSeek Reasoner model, "
                 "which has certain limitations, reference: "
-                "`https://api-docs.deepseek.com/guides/reasoning_model#api-parameters`.",
+                "`https://api-docs.deepseek.com/guides/reasoning_model"
+                "#api-parameters`.",
                 UserWarning,
             )
-
-            # Check and remove unsupported parameters and reset the fixed
-            # parameters
-            unsupported_keys = [
-                "temperature",
-                "top_p",
-                "presence_penalty",
-                "frequency_penalty",
-                "logprobs",
-                "top_logprobs",
-                "tools",
-            ]
-            for key in unsupported_keys:
-                if key in self.model_config_dict:
-                    del self.model_config_dict[key]
-
->>>>>>> 9cceb01f
+            request_config = {
+                key: value
+                for key, value in request_config.items()
+                if key not in REASONSER_UNSUPPORTED_PARAMS
+            }
+
+        return request_config
+
+    def _run(
+        self,
+        messages: List[OpenAIMessage],
+        response_format: Optional[Type[BaseModel]] = None,
+        tools: Optional[List[Dict[str, Any]]] = None,
+    ) -> Union[ChatCompletion, Stream[ChatCompletionChunk]]:
+        r"""Runs inference of DeepSeek chat completion.
+
+        Args:
+            messages (List[OpenAIMessage]): Message list with the chat history
+                in OpenAI API format.
+
+        Returns:
+            Union[ChatCompletion, Stream[ChatCompletionChunk]]:
+                `ChatCompletion` in the non-stream mode, or
+                `Stream[ChatCompletionChunk]` in the stream mode.
+        """
+        request_config = self._prepare_request(
+            messages, response_format, tools
+        )
         response = self._client.chat.completions.create(
             messages=messages,
             model=self.model_type,

--- conflicted
+++ resolved
@@ -20,7 +20,6 @@
 from camel.models.groq_model import GroqModel
 from camel.models.litellm_model import LiteLLMModel
 from camel.models.mistral_model import MistralModel
-from camel.models.nexa_model import NexaModel
 from camel.models.ollama_model import OllamaModel
 from camel.models.openai_compatible_model import OpenAICompatibleModel
 from camel.models.openai_model import OpenAIModel
@@ -75,69 +74,6 @@
         Raises:
             ValueError: If there is no backend for the model.
         """
-<<<<<<< HEAD
-        model_class: Any
-        if isinstance(model_type, ModelType):
-            if model_platform.is_open_source and model_type.is_open_source:
-                model_class = OpenSourceModel
-                return model_class(
-                    model_type, model_config_dict, url, token_counter
-                )
-            if model_platform.is_openai and model_type.is_openai:
-                model_class = OpenAIModel
-            elif model_platform.is_azure and model_type.is_azure_openai:
-                model_class = AzureOpenAIModel
-            elif model_platform.is_anthropic and model_type.is_anthropic:
-                model_class = AnthropicModel
-            elif model_type.is_groq:
-                model_class = GroqModel
-            elif model_platform.is_zhipuai and model_type.is_zhipuai:
-                model_class = ZhipuAIModel
-            elif model_platform.is_gemini and model_type.is_gemini:
-                model_class = GeminiModel
-            elif model_platform.is_mistral and model_type.is_mistral:
-                model_class = MistralModel
-            elif model_platform.is_reka and model_type.is_reka:
-                model_class = RekaModel
-            elif model_type == ModelType.STUB:
-                model_class = StubModel
-            elif model_platform.is_nexa:
-                model_class = NexaModel
-                return model_class(
-                    model_type, model_config_dict, url, api_key, token_counter
-                )
-            else:
-                raise ValueError(
-                    f"Unknown pair of model platform `{model_platform}` "
-                    f"and model type `{model_type}`."
-                )
-        elif isinstance(model_type, str):
-            if model_platform.is_ollama:
-                model_class = OllamaModel
-                return model_class(
-                    model_type, model_config_dict, url, token_counter
-                )
-            elif model_platform.is_vllm:
-                model_class = VLLMModel
-            elif model_platform.is_litellm:
-                model_class = LiteLLMModel
-            elif model_platform.is_openai_compatibility_model:
-                model_class = OpenAICompatibilityModel
-            elif model_platform.is_samba:
-                model_class = SambaModel
-            elif model_platform.is_together:
-                model_class = TogetherAIModel
-                return model_class(
-                    model_type, model_config_dict, api_key, token_counter
-                )
-            else:
-                raise ValueError(
-                    f"Unknown pair of model platform `{model_platform}` "
-                    f"and model type `{model_type}`."
-                )
-        else:
-            raise ValueError(f"Invalid model type `{model_type}` provided.")
-=======
         model_class: Optional[Type[BaseModelBackend]] = None
         model_type = UnifiedModelType(model_type)
 
@@ -179,7 +115,6 @@
                 f"and model type `{model_type}`."
             )
 
->>>>>>> 3013db30
         return model_class(
             model_type=model_type,
             model_config_dict=model_config_dict,

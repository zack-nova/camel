# =========== Copyright 2023 @ CAMEL-AI.org. All Rights Reserved. ===========
# Licensed under the Apache License, Version 2.0 (the “License”);
# you may not use this file except in compliance with the License.
# You may obtain a copy of the License at
#
#     http://www.apache.org/licenses/LICENSE-2.0
#
# Unless required by applicable law or agreed to in writing, software
# distributed under the License is distributed on an “AS IS” BASIS,
# WITHOUT WARRANTIES OR CONDITIONS OF ANY KIND, either express or implied.
# See the License for the specific language governing permissions and
# limitations under the License.
# =========== Copyright 2023 @ CAMEL-AI.org. All Rights Reserved. ===========
from typing import Any, Dict, Optional, Union

from camel.models.anthropic_model import AnthropicModel
from camel.models.azure_openai_model import AzureOpenAIModel
from camel.models.base_model import BaseModelBackend
from camel.models.gemini_model import GeminiModel
from camel.models.groq_model import GroqModel
from camel.models.interlm_xcomposer_model import InternLMXComposerModel
from camel.models.litellm_model import LiteLLMModel
from camel.models.mistral_model import MistralModel
from camel.models.ollama_model import OllamaModel
from camel.models.open_source_model import OpenSourceModel
from camel.models.openai_compatibility_model import OpenAICompatibilityModel
from camel.models.openai_model import OpenAIModel
from camel.models.stub_model import StubModel
from camel.models.vllm_model import VLLMModel
from camel.models.zhipuai_model import ZhipuAIModel
from camel.types import ModelPlatformType, ModelType
from camel.utils import BaseTokenCounter


class ModelFactory:
    r"""Factory of backend models.

    Raises:
        ValueError: in case the provided model type is unknown.
    """

    @staticmethod
    def create(
        model_platform: ModelPlatformType,
        model_type: Union[ModelType, str],
        model_config_dict: Dict,
        token_counter: Optional[BaseTokenCounter] = None,
        api_key: Optional[str] = None,
        url: Optional[str] = None,
    ) -> BaseModelBackend:
        r"""Creates an instance of `BaseModelBackend` of the specified type.

        Args:
            model_platform (ModelPlatformType): Platform from which the model
                originates.
            model_type (Union[ModelType, str]): Model for which a backend is
                created can be a `str` for open source platforms.
            model_config_dict (Dict): A dictionary that will be fed into
                the backend constructor.
            token_counter (Optional[BaseTokenCounter]): Token counter to use
                for the model. If not provided, OpenAITokenCounter(ModelType.
                GPT_3_5_TURBO) will be used if the model platform didn't
                provide official token counter.
            api_key (Optional[str]): The API key for authenticating with the
                model service.
            url (Optional[str]): The url to the model service.

        Raises:
            ValueError: If there is not backend for the model.

        Returns:
            BaseModelBackend: The initialized backend.
        """
        model_class: Any
        if isinstance(model_type, ModelType):
            if model_platform.is_open_source and model_type.is_open_source:
                model_class = OpenSourceModel
                return model_class(
                    model_type, model_config_dict, url, token_counter
                )
            if model_platform.is_openai and model_type.is_openai:
                model_class = OpenAIModel
            elif model_platform.is_azure and model_type.is_azure_openai:
                model_class = AzureOpenAIModel
            elif model_platform.is_anthropic and model_type.is_anthropic:
                model_class = AnthropicModel
            elif model_type.is_groq:
                model_class = GroqModel
            elif model_platform.is_zhipuai and model_type.is_zhipuai:
                model_class = ZhipuAIModel
            elif model_platform.is_gemini and model_type.is_gemini:
                model_class = GeminiModel
            elif model_platform.is_mistral and model_type.is_mistral:
                model_class = MistralModel
            elif model_type == ModelType.STUB:
                model_class = StubModel
            else:
                raise ValueError(
                    f"Unknown pair of model platform `{model_platform}` "
                    f"and model type `{model_type}`."
                )
        elif isinstance(model_type, str):
            if model_platform.is_ollama:
                model_class = OllamaModel
                return model_class(
                    model_type, model_config_dict, url, token_counter
                )
            elif model_platform.is_vllm:
                model_class = VLLMModel
            elif model_platform.is_litellm:
                model_class = LiteLLMModel
<<<<<<< HEAD
            elif model_platform.is_internlm:
                model_class = InternLMXComposerModel
                return model_class(model_type, model_config_dict)
=======
            elif model_platform.is_openai_compatibility_model:
                model_class = OpenAICompatibilityModel
>>>>>>> 85e63a9f
            else:
                raise ValueError(
                    f"Unknown pair of model platform `{model_platform}` "
                    f"and model type `{model_type}`."
                )
        else:
            raise ValueError(f"Invalid model type `{model_type}` provided.")
        return model_class(
            model_type, model_config_dict, api_key, url, token_counter
        )<|MERGE_RESOLUTION|>--- conflicted
+++ resolved
@@ -109,14 +109,11 @@
                 model_class = VLLMModel
             elif model_platform.is_litellm:
                 model_class = LiteLLMModel
-<<<<<<< HEAD
             elif model_platform.is_internlm:
                 model_class = InternLMXComposerModel
                 return model_class(model_type, model_config_dict)
-=======
             elif model_platform.is_openai_compatibility_model:
                 model_class = OpenAICompatibilityModel
->>>>>>> 85e63a9f
             else:
                 raise ValueError(
                     f"Unknown pair of model platform `{model_platform}` "

# ========= Copyright 2023-2024 @ CAMEL-AI.org. All Rights Reserved. =========
# Licensed under the Apache License, Version 2.0 (the "License");
# you may not use this file except in compliance with the License.
# You may obtain a copy of the License at
#
#     http://www.apache.org/licenses/LICENSE-2.0
#
# Unless required by applicable law or agreed to in writing, software
# distributed under the License is distributed on an "AS IS" BASIS,
# WITHOUT WARRANTIES OR CONDITIONS OF ANY KIND, either express or implied.
# See the License for the specific language governing permissions and
# limitations under the License.
# ========= Copyright 2023-2024 @ CAMEL-AI.org. All Rights Reserved. =========

import inspect
import json
import logging
import os
import re
from typing import (
    Any,
    Callable,
    Dict,
    List,
    Literal,
    Optional,
    Protocol,
    Union,
)

import datasets
from datasets import Dataset
from tqdm import tqdm
from unstructured.documents.elements import Element, Title

from camel.agents import ChatAgent
from camel.benchmarks.base import BaseBenchmark
from camel.benchmarks.coderag_bench.code_generation_evaluation import (
    compute_code_eval,
)
from camel.embeddings import OpenAIEmbedding
from camel.retrievers.auto_retriever import AutoRetriever

# === BEGIN: Temporary monkey patch for AutoRetriever metadata ===
# This patch enables `.metadata.extra_info` in Element to be passed
# to VectorRetriever.process(extra_info=...) when used with
# AutoRetriever. Without this, structured metadata (e.g., doc_id)
# may be silently discarded.
# A formal enhancement PR will follow for upstream merge.
from camel.retrievers.vector_retriever import VectorRetriever
from camel.types import StorageType

logger = logging.getLogger(__name__)


class RetrieverFn(Protocol):
    r"""Protocol for a retrieval function used in benchmark evaluation.

    This function takes a user query and a list of `Element` documents, and
        returns
    a dictionary containing retrieved results.

    Required arguments:
        - query (str): The input query string.
        - contents (List[Element]): A list of unstructured elements to
            retrieve from.

    Optional keyword arguments that may be supported:
        - top_k (int): Number of results to retrieve. (default: :obj:`5`)
        - collection_name (str): Optional identifier for
            grouping indexed elements.
        - similarity_threshold (float): Minimum similarity score
            to retain results.
        - return_detailed_info (bool): If True, return full metadata
            instead of plain text.

    Returns:
        dict: A dictionary with keys like "Original Query" and
            "Retrieved Context".
    """

    def __call__(
        self,
        query: str,
        contents: Union[Element, List[Element]],
        top_k: int = 5,
        **kwargs,
    ) -> Dict: ...


def safe_call(func: Callable[..., Any], **kwargs) -> Any:
    r"""Call a function with only the parameters it declares.

    This avoids TypeError when the function doesn't accept some
    of the keyword arguments provided.

    Args:
        func (Callable): The function to call.
        **kwargs: Keyword arguments to be passed to the function.

    Returns:
        The return value of the function.
    """

    sig = inspect.signature(func)
    accepted_params = set(sig.parameters.keys())

    # If function supports **kwargs, pass everything
    if any(p.kind == p.VAR_KEYWORD for p in sig.parameters.values()):
        return func(**kwargs)

    # Otherwise filter out unsupported keys
    filtered_kwargs = {k: v for k, v in kwargs.items() if k in accepted_params}
    return func(**filtered_kwargs)


class CodeRAGBenchAutoRetriever(AutoRetriever):
    r"""Customized AutoRetriever for CodeRAG-Bench.

    Supports vector retrieval over a list of `Element` documents
    with preserved metadata. Assumes each `Element` is already a
    semantically complete unit (e.g., one code function), and sets
    `should_chunk=False` during ingestion.

    Compatible with `run_vector_retriever` interface used by other
    CAMEL-AI retrievers. Returns plain text or metadata depending
    on `return_detailed_info`.

    Args:
        storage_type (Optional[StorageType]): Type of vector store.
            (default: :obj:`None`)
        embedding_model (Optional[OpenAIEmbedding]): Embedding model
            for indexing and querying. (default: :obj:`None`)
        vector_storage_local_path (Optional[str]): Local storage path.
            (default: :obj:`None`)
        url_and_api_key (Optional[tuple]): Remote URL and API key.
            (default: :obj:`None`)
        overwrite (bool): Whether to re-index and overwrite existing
            collection. (default: :obj:`False`)
    """

    def __init__(
        self,
        storage_type: Optional[StorageType] = None,
        embedding_model: Optional[OpenAIEmbedding] = None,
        vector_storage_local_path: Optional[str] = None,
        url_and_api_key: Optional[tuple] = None,
        overwrite: bool = False,
    ):
<<<<<<< HEAD
        r"""Initializes the retriever with optional vector config.
=======
        r"""Initializes the retriever with optional vector store config and 
        embedding model.
>>>>>>> 673347ab

        Args:
            storage_type (Optional[StorageType]): Type of storage to use.
                (default: :obj:`None`)
<<<<<<< HEAD
            embedding_model (Optional[OpenAIEmbedding]): Embedding model
                to use for indexing and querying. (default: :obj:`None`)
            vector_storage_local_path (Optional[str]): Path to local
                vector DB, if applicable. (default: :obj:`None`)
            url_and_api_key (Optional[tuple]): Remote DB config, if any.
                (default: :obj:`None`)
            overwrite (bool): Whether to re-index and overwrite existing
                collection. (default: :obj:`False`)
=======
            embedding_model (Optional[OpenAIEmbedding]): Embedding model to 
                use. (default: :obj:`None`)
            vector_storage_local_path (Optional[str]): Local vector DB path.
                (default: :obj:`None`)
            url_and_api_key (Optional[tuple]): Remote DB config if needed.
                (default: :obj:`None`)
            overwrite (bool): Whether to re-index if collection already exists.
                (default: :obj:`False`)
>>>>>>> 673347ab
        """
        super().__init__(
            storage_type=storage_type,
            embedding_model=embedding_model,
            vector_storage_local_path=vector_storage_local_path,
            url_and_api_key=url_and_api_key,
        )
        self.overwrite = overwrite

    def run_vector_retriever(
        self,
        query: str,
        contents: Union[Element, List[Element]],
        top_k: int = 5,
        similarity_threshold: float = 0.7,
        return_detailed_info: bool = False,
        max_characters: int = 500,
        collection_name: Optional[str] = None,
        **kwargs,
    ) -> dict:
        r"""Runs document-level retrieval on unstructured Elements.

        Supports optional collection name override. If not provided,
        a name will be auto-generated from the first Element.

        Args:
            query (str): The input query string.
            contents (Union[Element, List[Element]]): One or more
                `Element` documents to ingest and retrieve over.
            top_k (int): Number of top results to return.
                (default: :obj:`5`)
            similarity_threshold (float): Minimum similarity score to
                retain results. (default: :obj:`0.7`)
            return_detailed_info (bool): If True, returns full metadata;
                otherwise, returns plain text. (default: :obj:`False`)
            max_characters (int): Max characters per document for
                embedding. (default: :obj:`500`)
            collection_name (Optional[str]): Custom name for the vector
                collection. If None, a name is auto-generated.
                (default: :obj:`None`)
            **kwargs: Extra keyword arguments for compatibility.

        Returns:
            dict: {
                "Original Query": query,
                "Retrieved Context": list of plain texts or detailed
                metadata entries
            }
        """
        if isinstance(contents, Element):
            elements = [contents]
        elif isinstance(contents, list) and all(
            isinstance(e, Element) for e in contents
        ):
            elements = contents
        else:
            raise ValueError(
                "contents must be an Element or a list of Elements"
            )

        if not elements:
            raise ValueError("No elements provided for retrieval.")

        # Generate or use the provided collection name
        collection_name = collection_name or self._collection_name_generator(
            elements[0]
        )

        vector_storage_instance = self._initialize_vector_storage(
            collection_name
        )

        vr = VectorRetriever(
            storage=vector_storage_instance,
            embedding_model=self.embedding_model,
        )

        vector_count = vector_storage_instance.status().vector_count

        if self.overwrite and vector_count > 0:
            logger.debug(
                f"Overwriting collection '{collection_name}' with "
                f"{len(elements)} documents..."
            )
            vector_storage_instance.clear()
            vector_count = 0

        if vector_count == 0:
            logger.debug(
                f"Ingesting {len(elements)} documents into vector store "
                f"'{collection_name}'"
            )
            for elem in elements:
                vr.process(
                    content=elem,
                    max_characters=max_characters,
                    should_chunk=False,
                    extra_info=getattr(elem.metadata, "extra_info", {}),
                )
            logger.debug(
                f"Vector store now contains "
                f"{vector_storage_instance.status().vector_count} documents"
            )
        else:
            logger.debug(
                f"Vector store '{collection_name}' "
                f"already contains {vector_count} vectors. Skipping ingestion."
            )

        retrieved_info = vr.query(
            query, top_k=top_k, similarity_threshold=similarity_threshold
        )

        # Sort results by similarity score in descending order
        with_score = [
            info for info in retrieved_info if "similarity score" in info
        ]
        without_score = [
            info for info in retrieved_info if "similarity score" not in info
        ]
        with_score_sorted = sorted(
            with_score, key=lambda x: x["similarity score"], reverse=True
        )
        sorted_info = with_score_sorted + without_score
        sorted_info = sorted_info[:top_k]

        if return_detailed_info:
            return {"Original Query": query, "Retrieved Context": sorted_info}
        else:
            return {
                "Original Query": query,
                "Retrieved Context": [item["text"] for item in sorted_info],
            }


def document2code(data, split="test"):
    r"""Converts document samples into IR code generation pairs.

    Adapted from CodeRAG-Bench:
        https://github.com/code-rag-bench/code-rag-bench/blob/
        main/retrieval/create/humaneval.py

    Constructs a flat list of query-document pairs and relevance
    judgments from a code generation dataset. Each sample includes a
    "prompt" and its corresponding "canonical_solution". The prompt is
    used as the query, and prompt + solution is treated as the target
    code document.

    Note:
        This function is preserved unmodified for compatibility with
        original CodeRAG-Bench logic. To convert the result into
        BEIR-style format, use `wrap_as_beir_loader`.

    Args:
        data (dict): Dataset split dictionary, e.g., {"test": [...]}.
        split (str): Dataset split to process.
            (default: :obj:`"test"`)

    Returns:
        Tuple[List[dict], List[dict], List[dict]]:
            - queries: List of dicts with "_id" and "text".
            - docs: List of dicts with "_id", "text", and "title".
            - qrels: List of dicts linking queries to relevant docs.
    """

    data = data[split]
    queries, docs, qrels = [], [], []

    for item in tqdm(data):
        doc = item["prompt"]
        code = item["prompt"] + '\n' + item["canonical_solution"]
        doc_id = "{task_id}_doc".format_map(item)
        code_id = "{task_id}_code".format_map(item)

        queries.append({"_id": doc_id, "text": doc, "metadata": {}})
        docs.append(
            {
                "_id": code_id,
                "title": item["entry_point"],
                "text": code,
                "metadata": {},
            }
        )
        qrels.append({"query-id": doc_id, "corpus-id": code_id, "score": 1})

    return queries, docs, qrels


def wrap_as_beir_loader(queries_list, corpus_list, qrels_list):
    r"""Wraps the output of `document2code()` into BEIR-compatible
        dictionary format.

    This function converts flat lists of queries, documents, and qrels into
        dictionaries keyed by ID, as expected by BEIR's evaluation tools.

    It is intended to be used directly after `document2code()` to
        prepare the dataset
    for retrieval benchmarking.

    Args:
        queries_list (List[dict]): List of queries with "_id" and "text"
            fields.
        corpus_list (List[dict]): List of documents with "_id", "text",
            and metadata.
        qrels_list (List[dict]): List of relevance annotations with "query-id",
                                 "corpus-id", and optional "score".

    Returns:
        Tuple[Dict[str, dict], Dict[str, dict], Dict[str, Dict[str, int]]]:
            - queries: Dict mapping query ID to query text.
            - corpus: Dict mapping document ID to document content.
            - qrels: Nested dict mapping query ID to a dict of {doc ID: score}.
    """

    queries = {q["_id"]: q for q in queries_list}
    corpus = {d["_id"]: d for d in corpus_list}
    qrels = {}

    for entry in qrels_list:
        qid = entry["query-id"]
        did = entry["corpus-id"]
        score = entry.get("score", 1)
        if qid not in qrels:
            qrels[qid] = {}
        qrels[qid][did] = score

    return queries, corpus, qrels


def extract_code_pieces(
    text: str, prefix: str = "```python", return_all: bool = False
) -> str:
    r"""Extracts Python code blocks from Markdown-style strings.

    Scans input text and extracts code blocks that start with the
    given prefix (e.g., "```python") and end with a triple backtick
    ("```"). Useful for parsing model-generated code formatted using
    Markdown.

    Args:
        text (str): Input string possibly containing code blocks.
        prefix (str): Markdown code prefix to search for.
            (default: :obj:`"```python"`)
        return_all (bool): If True, returns all code blocks joined by
            double newlines. If False, returns only the first match.
            (default: :obj:`False`)

    Returns:
        str: Extracted code block(s). If none found, returns empty
            string.

    Note:
        Adapted from:
        https://github.com/code-rag-bench/code-rag-bench/blob/main/
        generation/eval/utils.py

    Example:
        >>> text = "Here is the function:\n```python\ndef add(a, b):\n"
        >>>        "    return a + b\n```"
        >>> extract_code_pieces(text)
        'def add(a, b):\n    return a + b'
    """

    code_pieces = []
    while prefix in text:
        st_idx = text.index(prefix) + 10
        # end_idx = text.index("```", st_idx)
        if "```" in text[st_idx:]:
            end_idx = text.index("```", st_idx)
        else:
            end_idx = len(text)
        code_pieces.append(text[st_idx:end_idx].strip())
        text = text[end_idx + 3 :].strip()
    if return_all:
        return '\n\n'.join(code_pieces)
    return code_pieces[0]


def get_function_name(question: str, lang: str):
    r"""
    Extracts the function name and the prefix (preceding lines) from a code prompt.

    This is useful for evaluation purposes where the generated function needs to be
    compared or executed with a known entry point name. The logic assumes a simple structure
    where either the last Python function is the target, or in non-Python languages, the
    function appears at the end enclosed in curly braces.

    Args:
        question (str): The full code prompt or question containing the function definition.
        lang (str): The programming language (e.g., "python", "java").

    Returns:
        Tuple[str, str]: A tuple of (function_name, function_prefix), where function_prefix
                         is the code before the function definition.

    Notes:
        This function is adapted from:
        https://github.com/code-rag-bench/code-rag-bench/blob/main/generation/eval/utils.py
    """
    func_lines = [x for x in question.strip().split('\n') if x.strip()]

    if lang.lower() == 'python':
        func_idx = [
            i
            for i in range(len(func_lines))
            if func_lines[i].startswith("def ")
        ][-1]
        func_name = func_lines[func_idx].split('(')[0].strip()
        func_prefix = "\n".join(func_lines[:func_idx])
        return func_name, func_prefix

    func_name = func_lines[-1].split('{')[0].strip()
    func_prefix = "\n".join(func_lines[:-1])
    return func_name, func_prefix


def indent_code_block(code: str, indent: int = 4) -> str:
    r"""Indents each non-empty line in a code block.

    Typically used to ensure that generated code fits correctly
    within a function body, control structure, or nested context.

    Args:
        code (str): Input code block as a single string.
        indent (int): Number of spaces to add at the beginning of
            each non-empty line. (default: :obj:`4`)

    Returns:
        str: Indented code block as a single string.
    """
    return "\n".join(
        " " * indent + line if line.strip() else ""
        for line in code.splitlines()
    )


def extract_generation_code(output: str, question: str) -> str:
    r"""Reconstructs function code from model output and prompt.

    Extracts the first Python code block from model output and
    reattaches the original function header from the prompt to
    ensure proper execution (e.g., for pass@k evaluation).

    Combines Markdown-style block parsing with prompt-based header
    recovery to ensure correctness of generated code.

    Note:
        Adapted from:
        https://github.com/code-rag-bench/code-rag-bench/blob/main/
        generation/eval/utils.py

    Args:
        output (str): Model output containing a code snippet.
        question (str): Prompt containing the expected function
            signature.

    Returns:
        str: Reconstructed full function code. Returns raw output if
            extraction fails.
    """
    try:
        # Extract the content within ```python ... ``` block
        code_block = re.findall(
            r"```python\n(.*?)```", output, re.DOTALL | re.IGNORECASE
        )[0]

        # Get the original function header from the prompt
        func_lines = [
            line for line in question.strip().split('\n') if line.strip()
        ]
        def_idx = [
            i
            for i, line in enumerate(func_lines)
            if line.strip().startswith("def ")
        ][-1]
        func_header = func_lines[def_idx]
        imports = "\n".join(
            func_lines[:def_idx]
        )  # All lines above the def line

        # Combine everything together with proper indentation
        full_code = f"{imports}\n\n{func_header}\n" + indent_code_block(
            code_block
        )
        return full_code

    except Exception as ex:
        print(f"Failed to extract code block: {ex}")
        return output.strip()  # Fallback to raw output


def stop_at_stop_token(decoded_string, stop_tokens):
    r"""Produces the prefix of the decoded string that ends at the first occurrence
    of any stop token.

    This function searches for the earliest appearance of any provided stop token
    in the decoded string and truncates the string at that point.

    Warning:
        The `decoded_string` must not include the prompt itself, as the prompt may
        contain stop tokens that should be ignored.

    Note:
        This implementation is adapted from:
        https://github.com/code-rag-bench/code-rag-bench/blob/main/generation/eval/tasks/humaneval.py

    Args:
        decoded_string (str): The generated text output to be processed.
        stop_tokens (list[str]): A list of stop tokens to search for in the decoded text.

    Returns:
        str: The truncated decoded string ending before the first occurrence of a stop token.
    """
    min_stop_index = len(decoded_string)
    for stop_token in stop_tokens:
        stop_index = decoded_string.find(stop_token)
        if stop_index != -1 and stop_index < min_stop_index:
            min_stop_index = stop_index
    return decoded_string[:min_stop_index]


def get_top_docs(
    results: dict, corpus: dict, task_id: str, topk: int = 10
) -> list[str]:
    r"""Retrieves top-ranked documents by similarity score.

    Sorts documents for a given task ID by similarity score in
    descending order and returns the corresponding code snippets
    from the corpus.

    If the task ID is not found in the results, returns an empty
    list.

    Note:
        Adapted from:
        https://github.com/code-rag-bench/code-rag-bench/blob/main/
        retrieval/eval_beir_sbert_canonical.py

    Args:
        results (dict): Mapping from task IDs to document-score
            dictionaries.
        corpus (dict): Mapping from document IDs to code content.
        task_id (str): Task ID to retrieve top documents for.
        topk (int): Number of top documents to return.
            (default: :obj:`10`)

    Returns:
        list[str]: Top code snippets or documents for the task ID.
    """
    if task_id not in results:
        return []
    doc_scores = results[task_id]
    doc_scores_sorted = sorted(
        doc_scores.items(), key=lambda item: item[1], reverse=True
    )
    doc_scores_sorted = doc_scores_sorted[:topk]
    doc_code_snippets = [
        corpus[code_id] for code_id, score in doc_scores_sorted
    ]
    return doc_code_snippets


class CodeRAGBenchmark(BaseBenchmark):
    r"""Benchmark for evaluating CodeRAG-Bench performance.

    Evaluates retrieval-augmented generation (RAG) on multiple
    programming datasets.

    Supports:
    - Canonical retrieval evaluation
    - Code generation from retrieved context
    - End-to-end retrieval + generation evaluation
    - Pass@k code evaluation (with optional execution)

    Currently, only the "humaneval" task and canonical retrieval
    are supported.

    Attributes:
        task (str): Target evaluation dataset name.
        run_mode (str): Execution mode ("retrieve", "generate", or
            "retrieve_generate").
        retrieval_type (str): Retrieval type ("canonical" or "open").
        subset_size (Optional[int]): Optional limit on number of
            examples for faster benchmarking.
        dataset (Optional[Dataset]): Loaded HuggingFace dataset.
    """

    def __init__(
        self,
        data_dir: str,
        save_to: str,
        task: Literal[
            "humaneval",
            "mbpp",
            "live_code_bench",
            "ds1000",
            "odex",
            "repoeval_repo",
            "swebench_repo",
        ] = "humaneval",
        run_mode: Literal[
            "retrieve", "generate", "retrieve_generate"
        ] = "retrieve_generate",
        retrieval_type: Literal['canonical', 'open'] = "canonical",
        subset_size: Optional[int] = None,
    ) -> None:
        r"""Initializes the CodeRAGBenchmark configuration.

        Args:
            data_dir (str): Path to the data directory.
            save_to (str): Path to save results and outputs.
            task (str): Evaluation task name.
                (default: :obj:`"humaneval"`)
            run_mode (str): Execution mode: "retrieve",
                "generate", or "retrieve_generate".
                (default: :obj:`"retrieve_generate"`)
            retrieval_type (str): Retrieval type: "canonical" or
                "open". (default: :obj:`"canonical"`)
            subset_size (Optional[int]): Optional subset size for
                limiting evaluation. (default: :obj:`None`)
        """
        super().__init__("coderag_bench", data_dir, save_to)
        self.task = task
        self.retrieval_type = retrieval_type
        self.run_mode = run_mode
        self.dataset: Optional[Dataset] = None
        self.subset_size = subset_size

        # Todo: Support other 6 tasks, e.g., mbpp, ds100,...
        if self.task != "humaneval":
            raise NotImplementedError(
                "Only canonical retrieval is supported for now."
            )

    def download(self):
        r"""Downloads and preprocesses CodeRAG-Bench dataset.

        Currently only supports downloading and preparing the
        "humaneval" dataset.

        Returns:
            None
        """
        if self.task == "humaneval":
            logger.info(
                f"Downloading and processing dataset for task: {self.task}"
            )
            dataset = datasets.load_dataset("openai_humaneval")
            self.dataset = dataset

        else:
            raise NotImplementedError(
                f"Download() not implemented for task: {self.task}"
            )
            pass

    def load(self, force_download: bool = False):
        r"""Loads the dataset into memory.

        Downloads the dataset if not already available or if
        `force_download` is set to True.

        Args:
            force_download (bool, optional): Whether to force
                re-downloading the dataset. (default: :obj:`False`)

        Returns:
            None
        """
        if force_download or self.dataset is None:
            logger.info(
                "%s dataset",
                "Force downloading" if force_download else "Loading",
            )
            self.download()

    def run_retrieval(self, retrieve_fn, retrieval_top_k):
        r"""Run top-k document retrieval and compute retrieval metrics.

        Args:
            retrieve_fn (Callable): A callable retrieval function that takes
                `query`, `contents`, `top_k`, and optionally other keyword arguments.
            retrieval_top_k (int): Number of top documents to retrieve per query.

        Returns:
            dict: A dictionary containing retrieval evaluation metrics.
        """

        queries_list, docs_list, qrels_list = document2code(self.dataset)

        # Format corpus, queries, and qrels in BEIR style
        # corpus: Corpus used for retrieval.
        # queries: Queries used for retrieval evaluation.
        # qrels: Relevance labels for retrieval evaluation.
        queries, corpus, qrels = wrap_as_beir_loader(
            queries_list, docs_list, qrels_list
        )

        # Todo: Support Open retrieval
        if self.retrieval_type != "canonical":
            raise NotImplementedError(
                "Only canonical retrieval is supported for now."
            )

        if retrieve_fn is None or not callable(retrieve_fn):
            raise ValueError(
                "A callable `retrieve_fn` must be provided in "
                "`retrieve` or `retrieve_generate` mode."
            )

        # === Canonical Retrieval Logic ===
        logger.info("Starting canonical retrieval...")

        # Convert the corpus into a list of Element objects
        #   (one per document),
        # and assign a consistent file_directory to group them into
        #   a single vector collection.
        elements = []
        collection_name = f"{self.task}_collection"
        for doc_id, doc in corpus.items():
            element = Title(text=doc["text"])
            element.metadata.file_directory = collection_name
            element.metadata.extra_info = {"doc_id": doc_id}
            elements.append(element)

        # Logging debug information
        for idx, elem in enumerate(elements):
            logger.debug("Element #%d", idx)
            logger.debug("Text preview: %s", elem.text[:80].replace('\n', ' '))
            logger.debug("file_directory: %s", elem.metadata.file_directory)
            logger.debug("other: %s", getattr(elem.metadata, "other", {}))
            logger.debug("-" * 50)

        retrieval_results = {}

        # Prepare output directory
        output_dir = os.path.join(self.save_to, "retrieval")
        os.makedirs(output_dir, exist_ok=True)
        output_path = os.path.join(
            output_dir, f"{self.task}_retrieved_docs.jsonl"
        )
        metrics_path = os.path.join(
            output_dir, f"{self.task}_retrieval_metrics.json"
        )
        import jsonlines

        with jsonlines.open(output_path, mode='w') as writer:
            for example in tqdm(self.dataset["test"]):
                query_text = example["prompt"]
                query_id = (
                    example["task_id"] + "_doc"
                )  # make sure the format is the same as qrel,
                #   for evaluation purposes

                # Prepare optional keyword arguments for retrieval.
                # All elements share the same `file_directory`, so
                # collection_name can be shared safely.
                kwargs = {
                    "collection_name": collection_name,
                    "similarity_threshold": 0.0,
                    "return_detailed_info": True,
                }

                # Only pass arguments that are accepted by retrieve_fn.
                # This makes the interface flexible for lightweight
                # user-defined functions.
                sig = inspect.signature(retrieve_fn)
                accepted_kwargs = {
                    k: v for k, v in kwargs.items() if k in sig.parameters
                }

                # Call the retriever function with required and filtered
                # optional arguments.
                result = retrieve_fn(
                    query=query_text,
                    contents=elements,
                    top_k=retrieval_top_k,
                    **accepted_kwargs,
                )

                # print for debugging
                logger.debug("Query: %s", query_text[:60])
                logger.debug(
                    "Retrieved Context: %s", result['Retrieved Context']
                )

                doc_entries = []
                scores = {}

                for item in result["Retrieved Context"]:
                    doc_text = item["text"]
                    doc_id = item.get("extra_info", {}).get("doc_id")
                    if doc_id is None:
                        continue  # fallback or missing metadata

                    scores[doc_id] = float(item.get("similarity score", 0.0))
                    doc_entries.append(
                        {
                            "doc_id": doc_id,
                            "text": doc_text,
                            "title": corpus[doc_id].get("title", ""),
                            "similarity": float(
                                item.get("similarity score", 0.0)
                            ),
                        }
                    )

                # Save scores for retrieval evaluation
                retrieval_results[query_id] = scores

                # Merge retrieved docs into the original sample
                #   and stream write
                example_with_docs = dict(example)
                example_with_docs["docs"] = doc_entries
                writer.write(example_with_docs)

        self.dataset["test"] = datasets.load_dataset(
            "json", data_files=output_path, split="train"
        )
        # Evaluate using BEIR
        from beir.retrieval.evaluation import EvaluateRetrieval

        retriever = EvaluateRetrieval(score_function="dot")
        k_values = [1, 5, 10]
        logger.debug("qrels keys: %s", list(qrels.keys())[:5])
        logger.debug(
            "retrieval_results keys: %s",
            list(retrieval_results.keys())[:5],
        )

        for qid in qrels:
            relevant_doc_ids = set(qrels[qid].keys())
            retrieved_doc_ids = set(retrieval_results.get(qid, {}).keys())

            if not relevant_doc_ids & retrieved_doc_ids:
                logger.debug(f"[NO MATCH] for query {qid}")
            else:
                logger.debug(f"[MATCH] {qid} retrieved")
            logger.debug(f"  gold:      {relevant_doc_ids}")
            logger.debug(f"  retrieved: {retrieved_doc_ids}")

        ndcg, _map, recall, precision = retriever.evaluate(
            qrels, retrieval_results, k_values, ignore_identical_ids=False
        )
        mrr = retriever.evaluate_custom(
            qrels, retrieval_results, k_values, metric="mrr"
        )

        metrics = {
            "ndcg": ndcg,
            "mrr": mrr,
            "recall": recall,
            "precision": precision,
        }

        with open(metrics_path, "w") as f:
            json.dump(metrics, f, indent=2)

        logger.info("Retrieval results saved to %s", output_path)
        logger.info("Retrieval metrics saved to %s", metrics_path)
        logger.info("Canonical retrieval completed.")
        return metrics

    def run_generation(
        self, n_generation_samples, allow_code_execution, generation_eval_k
    ):
        r"""Runs code generation and evaluation for the task.

        This uses retrieved documents to construct prompts
        and optionally runs pass@k evaluation using code
        execution if enabled.

        Args:
            n_generation_samples (int): Number of completions
                to generate per prompt. (default: :obj:`1`)
            allow_code_execution (bool): Whether to run code for
                pass@k evaluation. Use with caution.
                (default: :obj:`False`)
            generation_eval_k (List[int]): k values used in pass@k
                computation. (default: :obj:`List[int]` with [1, 5, 10])

        Returns:
            Optional[Dict[str, float]]: Dictionary of pass@k
                results if executed; otherwise None.
        """
        generation_dir = os.path.join(self.save_to, "generation", self.task)
        os.makedirs(generation_dir, exist_ok=True)

        gen_path = os.path.join(generation_dir, "generations.json")
        ref_path = os.path.join(generation_dir, "references.json")

        # List[List[str]]: list of candidates per task
        all_generations = []

        # List[str]: one reference string per task
        all_references = []

        for idx, data_i in enumerate(
            tqdm(self.dataset["test"])
        ):  # data_i is equivalent to doc in <https://github.com/
            # code-rag-bench/code-rag-bench/blob/main/generation/
            # eval/tasks/humaneval.py>
            prompt = data_i["prompt"]

            docs = data_i.get("docs", [])
            context = "\n\n".join(
                doc["text"] for doc in docs[:10]
            )  # Top-10 Todo: allow customization of top-k retrieval!

            # Construct the final prompt for the agent
            final_prompt = (
                context + '\n\nPlease complete the following function based '
                'on the example above:\n' + '```python\n' + prompt
            )

            candidates = []
            # Run generation using the agent
            for _ in range(n_generation_samples):
                response = agent.step(final_prompt)
                generation = response.msg.content

                # === Postprocessing based on CodeRAG-Bench ===
                stop_words = [
                    "\nclass",
                    "<file_sep>",
                    "if __name__",
                    "\nprint(",
                    "\ndef",
                ]
                generation = stop_at_stop_token(generation, stop_words)
                generation = prompt + generation
                logger.debug("%s", "=" * 40)
                logger.debug("%s", generation)
                logger.debug("%s", "=" * 40)

                generation = extract_generation_code(generation, prompt)

                logger.debug("%s", "=" * 40)
                logger.debug("%s", generation)
                logger.debug("%s", "=" * 40)
                candidates.append(generation)
            all_generations.append(candidates)

            # Build reference
            test_func = data_i["test"]
            entry_point = f"check({data_i['entry_point']})"
            reference = "\n" + test_func + "\n" + entry_point
            all_references.append(reference)

        with open(gen_path, "w") as f_gen:
            json.dump(all_generations, f_gen, indent=2)
            logger.info(f"Saved generations to {gen_path}")

        with open(ref_path, "w") as f_ref:
            json.dump(all_references, f_ref, indent=2)
            logger.info(f"Saved references to {ref_path}")

        # === Code Evaluation ===
        if not allow_code_execution:
            logger.warning(
                "[SKIP] Code execution is disabled. "
                "Set `allow_code_execution=True` to run evaluation."
            )
        else:
            logger.warning(
                "Running code to evaluate the benchmark. "
                "It can be dangerous, as the generated code may "
                "contain unknown or harmful operations. "
                "To ensure safety, please execute all code in a "
                "secure sandboxed environment."
            )
            os.environ["HF_ALLOW_CODE_EVAL"] = (
                "1"  # Allow code execution (sandboxed)
            )

            logger.info("Starting code evaluation...")

            pass_at_k, raw_results = compute_code_eval(
                references=all_references,
                predictions=all_generations,
                k=generation_eval_k,
                num_workers=4,
                timeout=3.0,
            )

            # Print pass@k results
            logger.info("[EVAL] pass@k:")
            for k, v in pass_at_k.items():
                logger.info(f"  {k}: {v:.4f}")

            # Save metrics
            eval_dir = os.path.join(generation_dir, "eval")
            os.makedirs(eval_dir, exist_ok=True)

            eval_path = os.path.join(eval_dir, "pass_at_k.json")
            with open(eval_path, "w") as f_eval:
                json.dump(pass_at_k, f_eval, indent=2)
                logger.info(f"pass@k metrics saved to {eval_path}")

            # Save raw results for analysis
            raw_results_path = os.path.join(eval_dir, "raw_results.jsonl")

            import jsonlines

            with jsonlines.open(raw_results_path, mode="w") as writer:
                for task_id, results in raw_results.items():
                    for completion_id, result in results:
                        writer.write(
                            {
                                "task_id": task_id,
                                "completion_id": completion_id,
                                **result,
                                "generation": all_generations[task_id][
                                    completion_id
                                ],
                                "reference": all_references[task_id],
                            }
                        )
                logger.info(
                    f"Raw evaluation results saved to " f"{raw_results_path}"
                )

            logger.info("Generations saved to %s", gen_path)

            return pass_at_k

    def run(
        self,
        agent: ChatAgent,
        retrieve_fn: Optional[RetrieverFn] = None,
        retrieval_top_k: int = 10,
        n_generation_samples: int = 1,
        allow_code_execution: bool = False,
        generation_eval_k: List[int] = [1, 5, 10],
    ):
        r"""Runs the CodeRAG-Bench benchmark: retrieval and eval.

        Depending on the run mode ("retrieve", "generate", or
        "retrieve_generate"), this method:
        - Retrieves top-k documents for each query.
        - Generates code from retrieved contexts.
        - Optionally executes code to compute pass@k.

        Outputs (retrievals, generations, metrics) are saved to disk.

        Args:
            agent (ChatAgent): Chat agent for code generation.
            retrieve_fn (Optional[RetrieverFn]): A callable that accepts
                query and contents, and may support kwargs like
                `collection_name`, `top_k`, and `return_detailed_info`.
                Required if retrieval is enabled.
                (default: :obj:`None`)
            retrieval_top_k (int, optional): Number of top docs to
                retrieve. (default: :obj:`10`)
            n_generation_samples (int, optional): Number of samples per
                query. (default: :obj:`1`)
            allow_code_execution (bool, optional): Whether to execute
                generated code. Use caution—run in a sandboxed env.
                (default: :obj:`False`)
            generation_eval_k (List[int], optional): k values for pass@k.
                (default: :obj:`List[int]` with value [1, 5, 10])

        Returns:
            Dict[str, Any]: Evaluation metrics.
        """

        output_metrics = {}

        if self.dataset is None:
            self.load()

        if self.subset_size is not None:
            logger.info(
                f"Using only first {self.subset_size} samples for testing."
            )
            self.dataset["test"] = self.dataset["test"].select(
                range(self.subset_size)
            )

        # === Retrieval Logic ===
        if self.run_mode in ["retrieve", "retrieve_generate"]:
            logger.info("[INFO] Starting retrieval...")
            output_metrics['retrieval'] = self.run_retrieval(
                retrieve_fn=retrieve_fn, retrieval_top_k=retrieval_top_k
            )

        # === Generation Logic ===
        if self.run_mode in ["generate", "retrieve_generate"]:
            logger.info("[INFO] Starting generation...")
            output_metrics['generation'] = self.run_generation(
                n_generation_samples=n_generation_samples,
                allow_code_execution=allow_code_execution,
                generation_eval_k=generation_eval_k,
            )

        return output_metrics<|MERGE_RESOLUTION|>--- conflicted
+++ resolved
@@ -147,17 +147,12 @@
         url_and_api_key: Optional[tuple] = None,
         overwrite: bool = False,
     ):
-<<<<<<< HEAD
-        r"""Initializes the retriever with optional vector config.
-=======
         r"""Initializes the retriever with optional vector store config and 
         embedding model.
->>>>>>> 673347ab
 
         Args:
             storage_type (Optional[StorageType]): Type of storage to use.
                 (default: :obj:`None`)
-<<<<<<< HEAD
             embedding_model (Optional[OpenAIEmbedding]): Embedding model
                 to use for indexing and querying. (default: :obj:`None`)
             vector_storage_local_path (Optional[str]): Path to local
@@ -166,17 +161,7 @@
                 (default: :obj:`None`)
             overwrite (bool): Whether to re-index and overwrite existing
                 collection. (default: :obj:`False`)
-=======
-            embedding_model (Optional[OpenAIEmbedding]): Embedding model to 
-                use. (default: :obj:`None`)
-            vector_storage_local_path (Optional[str]): Local vector DB path.
-                (default: :obj:`None`)
-            url_and_api_key (Optional[tuple]): Remote DB config if needed.
-                (default: :obj:`None`)
-            overwrite (bool): Whether to re-index if collection already exists.
-                (default: :obj:`False`)
->>>>>>> 673347ab
-        """
+       """
         super().__init__(
             storage_type=storage_type,
             embedding_model=embedding_model,

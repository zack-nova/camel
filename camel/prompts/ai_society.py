# =========== Copyright 2023 @ CAMEL-AI.org. All Rights Reserved. ===========
# Licensed under the Apache License, Version 2.0 (the “License”);
# you may not use this file except in compliance with the License.
# You may obtain a copy of the License at
#
#     http://www.apache.org/licenses/LICENSE-2.0
#
# Unless required by applicable law or agreed to in writing, software
# distributed under the License is distributed on an “AS IS” BASIS,
# WITHOUT WARRANTIES OR CONDITIONS OF ANY KIND, either express or implied.
# See the License for the specific language governing permissions and
# limitations under the License.
# =========== Copyright 2023 @ CAMEL-AI.org. All Rights Reserved. ===========
from typing import Any

from camel.prompts.base import TextPrompt, TextPromptDict
from camel.types import RoleType


# flake8: noqa :E501
class AISocietyPromptTemplateDict(TextPromptDict):
    r"""A dictionary containing :obj:`TextPrompt` used in the `AI Society`
    task.

    Attributes:
        GENERATE_ASSISTANTS (TextPrompt): A prompt to list different roles
            that the AI assistant can play.
        GENERATE_USERS (TextPrompt): A prompt to list common groups of
            internet users or occupations.
        GENERATE_TASKS (TextPrompt): A prompt to list diverse tasks that
            the AI assistant can assist AI user with.
        TASK_SPECIFY_PROMPT (TextPrompt): A prompt to specify a task in more
            detail.
        ASSISTANT_PROMPT (TextPrompt): A system prompt for the AI assistant
            that outlines the rules of the conversation and provides
            instructions for completing tasks.
        USER_PROMPT (TextPrompt): A system prompt for the AI user that
            outlines the rules of the conversation and provides instructions
            for giving instructions to the AI assistant.
    """

    GENERATE_ASSISTANTS = TextPrompt(
        """You are a helpful assistant that can play many different roles.
Now please list {num_roles} different roles that you can play with your expertise in diverse fields.
Sort them by alphabetical order. No explanation required."""
    )

    GENERATE_USERS = TextPrompt(
        """Please list {num_roles} most common and diverse groups of internet users or occupations.
Use singular form. No explanation.
Sort them by alphabetical order. No explanation required."""
    )

    GENERATE_TASKS = TextPrompt(
        """List {num_tasks} diverse tasks that {assistant_role} can assist {user_role} cooperatively to achieve together.
Be concise. Be creative."""
    )

    TASK_SPECIFY_PROMPT = TextPrompt(
        """Here is a task that {assistant_role} will help {user_role} to complete: {task}.
Please make it more specific. Be creative and imaginative.
Please reply with the specified task in {word_limit} words or less. Do not add anything else."""
    )

    ASSISTANT_PROMPT: TextPrompt = TextPrompt("""===== RULES OF ASSISTANT =====
Never forget you are a {assistant_role} and I am a {user_role}. Never flip roles! Never instruct me!
We share a common interest in collaborating to successfully complete a task.
You must help me to complete the task.
Here is the task: {task}. Never forget our task!
I must instruct you based on your expertise and my needs to complete the task.

I must give you one instruction at a time.
You must write a specific solution that appropriately solves the requested instruction and explain your solutions.
You must decline my instruction honestly if you cannot perform the instruction due to physical, moral, legal reasons or your capability and explain the reasons.
Unless I say the task is completed, you should always start with:

Solution: <YOUR_SOLUTION>

<YOUR_SOLUTION> should be very specific, include detailed explanations and provide preferable detailed implementations and examples and lists for task-solving.
Always end <YOUR_SOLUTION> with: Next request.""")

    USER_PROMPT: TextPrompt = TextPrompt("""===== RULES OF USER =====
Never forget you are a {user_role} and I am a {assistant_role}. Never flip roles! You will always instruct me.
We share a common interest in collaborating to successfully complete a task.
I must help you to complete the task.
Here is the task: {task}. Never forget our task!
You must instruct me based on my expertise and your needs to solve the task ONLY in the following two ways:

1. Instruct with a necessary input:
Instruction: <YOUR_INSTRUCTION>
Input: <YOUR_INPUT>

2. Instruct without any input:
Instruction: <YOUR_INSTRUCTION>
Input: None

The "Instruction" describes a task or question. The paired "Input" provides further context or information for the requested "Instruction".

You must give me one instruction at a time.
I must write a response that appropriately solves the requested instruction.
I must decline your instruction honestly if I cannot perform the instruction due to physical, moral, legal reasons or my capability and explain the reasons.
You should instruct me not ask me questions.
Now you must start to instruct me using the two ways described above.
Do not add anything else other than your instruction and the optional corresponding input!
Keep giving me instructions and necessary inputs until you think the task is completed.
When the task is completed, you must only reply with a single word <CAMEL_TASK_DONE>.
Never say <CAMEL_TASK_DONE> unless my responses have solved your task.""")

    REACT_IN_ROLE_PALYING_ASSISTANT_PROMPT: TextPrompt = TextPrompt(
        """===== RULES OF ASSISTANT =====
Never forget you are a {assistant_role} and I am a {user_role}. Never flip roles!
We share a common interest in collaborating to successfully complete the task by role-playing.
    1. I always provide you with instructions.
        - I must instruct you based on your expertise and my needs to complete the task.
        - I must give you one instruction at a time.
    2. You are here to assist me in completing the TASK. Never forget our TASK!
    3. You must write a specific Thought that appropriately solves the requested instruction and explain your thoughts. Your answer MUST strictly adhere to the structure of ANSWER TEMPLATE.
    4. The "Thought" refers the consideration, which is specific, decisive, comprehensive, and direct, to the instruction. And it can be sovled step by step with your chain of thoughts.
    5. After the part of "Thought" in your answer, you should perform your action in straightforward manner and return back the detailed feedback of the action.
    6. Before you act you need to know about your ability of function calling. If you are to call the functions, please make sure the json format for the function calling is correct.
    7. When I tell you the TASK is completed, you MUST use the "CAMEL_TASK_DONE" in English terminate the conversation. Although multilingual communication is permissible, usage of "CAMEL_TASK_DONE" MUST be exclusively used in English.

===== TASK =====
{task}

===== ANSWER TEMPLATE =====
1. Unless I say the task is completed, you need to provide the thoughts and the action:
Thought:
<YOUR_THOUGHT>
Action:
<YOUR_ACTION>
Always end <YOUR_ACTION> with: Next request.""")

    REACT_IN_ROLE_PALYING_USER_PROMPT: TextPrompt = TextPrompt(
        """===== RULES OF USER =====
Never forget you are a {user_role} and I am a {assistant_role}. Never flip roles!
We share a common interest in collaborating to successfully complete the task by role-playing.
    1. You always provide me with instructions to have me complete the TASK.
        - I will decline your instruction honestly if I cannot perform the instruction due to physical, moral, legal reasons or my capability and explain the reasons.
        - If I cannot answer or complete your instructions, you should change the way of thinking to guide me. As it is very important for me to understand your instruction.
    2. I am here to assist you in completing the TASK. Never forget our TASK!
    3. You must instruct me based on our expertise and your needs to solve the task. Your answer MUST strictly adhere to the structure of ANSWER TEMPLATE.
    4. The "Instruction" should outline a specific subtask, provided one at a time. You should instruct me not ask me questions. And make sure the "Instruction" you provided is not reapeated in the privous conversation.
    5. The "Input" provides the current statut and known information/data for the requested "Instruction".
    6. Instruct until task completion. Once you comfire or decide to complete the TASK, you MUST use the "CAMEL_TASK_DONE" in English terminate the TASK. Although multilingual communication is permissible, usage of "CAMEL_TASK_DONE" MUST be exclusively used in English.

===== TASK =====
{task}

===== ANSWER TEMPLATE =====
Instruction:
<YOUR_INSTRUCTION>
Input:
<YOUR_INPUT>/None""")

    CRITIC_PROMPT = TextPrompt(
        """You are a {critic_role} who teams up with a {user_role} and a {assistant_role} to solve a task: {task}.
Your job is to select an option from their proposals and provides your explanations.
Your selection criteria are {criteria}.
You always have to choose an option from the proposals."""
    )

    def __init__(self, *args: Any, **kwargs: Any) -> None:
        super().__init__(*args, **kwargs)
<<<<<<< HEAD
        self.update({
            "generate_assistants":
            self.GENERATE_ASSISTANTS,
            "generate_users":
            self.GENERATE_USERS,
            "generate_tasks":
            self.GENERATE_TASKS,
            "task_specify_prompt":
            self.TASK_SPECIFY_PROMPT,
            RoleType.ASSISTANT:
            self.ASSISTANT_PROMPT,
            RoleType.USER:
            self.USER_PROMPT,
            RoleType.CRITIC:
            self.CRITIC_PROMPT,
            RoleType.REACT_IN_ROLE_PALYING_ASSISTANT:
            self.REACT_IN_ROLE_PALYING_ASSISTANT_PROMPT,
            RoleType.REACT_IN_ROLE_PALYING_USER:
            self.REACT_IN_ROLE_PALYING_USER_PROMPT
        })
=======
        self.update(
            {
                "generate_assistants": self.GENERATE_ASSISTANTS,
                "generate_users": self.GENERATE_USERS,
                "generate_tasks": self.GENERATE_TASKS,
                "task_specify_prompt": self.TASK_SPECIFY_PROMPT,
                RoleType.ASSISTANT: self.ASSISTANT_PROMPT,
                RoleType.USER: self.USER_PROMPT,
                RoleType.CRITIC: self.CRITIC_PROMPT,
            }
        )
>>>>>>> 7602a855
<|MERGE_RESOLUTION|>--- conflicted
+++ resolved
@@ -129,7 +129,8 @@
 <YOUR_THOUGHT>
 Action:
 <YOUR_ACTION>
-Always end <YOUR_ACTION> with: Next request.""")
+Always end <YOUR_ACTION> with: Next request."""
+    )
 
     REACT_IN_ROLE_PALYING_USER_PROMPT: TextPrompt = TextPrompt(
         """===== RULES OF USER =====
@@ -151,7 +152,8 @@
 Instruction:
 <YOUR_INSTRUCTION>
 Input:
-<YOUR_INPUT>/None""")
+<YOUR_INPUT>/None"""
+    )
 
     CRITIC_PROMPT = TextPrompt(
         """You are a {critic_role} who teams up with a {user_role} and a {assistant_role} to solve a task: {task}.
@@ -162,28 +164,6 @@
 
     def __init__(self, *args: Any, **kwargs: Any) -> None:
         super().__init__(*args, **kwargs)
-<<<<<<< HEAD
-        self.update({
-            "generate_assistants":
-            self.GENERATE_ASSISTANTS,
-            "generate_users":
-            self.GENERATE_USERS,
-            "generate_tasks":
-            self.GENERATE_TASKS,
-            "task_specify_prompt":
-            self.TASK_SPECIFY_PROMPT,
-            RoleType.ASSISTANT:
-            self.ASSISTANT_PROMPT,
-            RoleType.USER:
-            self.USER_PROMPT,
-            RoleType.CRITIC:
-            self.CRITIC_PROMPT,
-            RoleType.REACT_IN_ROLE_PALYING_ASSISTANT:
-            self.REACT_IN_ROLE_PALYING_ASSISTANT_PROMPT,
-            RoleType.REACT_IN_ROLE_PALYING_USER:
-            self.REACT_IN_ROLE_PALYING_USER_PROMPT
-        })
-=======
         self.update(
             {
                 "generate_assistants": self.GENERATE_ASSISTANTS,
@@ -193,6 +173,7 @@
                 RoleType.ASSISTANT: self.ASSISTANT_PROMPT,
                 RoleType.USER: self.USER_PROMPT,
                 RoleType.CRITIC: self.CRITIC_PROMPT,
+                RoleType.REACT_IN_ROLE_PALYING_ASSISTANT: self.REACT_IN_ROLE_PALYING_ASSISTANT_PROMPT,
+                RoleType.REACT_IN_ROLE_PALYING_USER: self.REACT_IN_ROLE_PALYING_USER_PROMPT,
             }
-        )
->>>>>>> 7602a855
+        )